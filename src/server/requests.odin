--- conflicted
+++ resolved
@@ -437,32 +437,18 @@
 	config.enable_fake_method =
 		ols_config.enable_fake_methods.(bool) or_else config.enable_fake_method
 
-	// copy collections from new config
+  // copy collections from new config
 	when ODIN_OS == .Windows {
 		for it in ols_config.collections {
 			forward, _ := filepath.to_slash(
 				common.get_case_sensitive_path(it.path),
 				context.temp_allocator,
 			)
-<<<<<<< HEAD
 			config.collections[strings.clone(it.name, context.allocator)] = strings.clone(forward, context.allocator)
 		}
 	} else {
 		for it in ols_config.collections {
 			config.collections[strings.clone(it.name, context.allocator)] = strings.clone(it.path, context.allocator)
-=======
-			config.collections[it.name] = strings.clone(
-				forward,
-				context.allocator,
-			)
-		}
-	} else {
-		for it in ols_config.collections {
-			config.collections[it.name] = strings.clone(
-				it.path,
-				context.allocator,
-			)
->>>>>>> 6b8ed635
 		}
 	}
 
