--- conflicted
+++ resolved
@@ -9,7 +9,6 @@
 
 import "src:common"
 
-<<<<<<< HEAD
 get_expr_size_and_align :: proc(ast_context: ^AstContext, expr: ^ast.Expr) -> (size: int, align: int) {
 	if expr == nil {
 		return 0, 1
@@ -39,7 +38,7 @@
 	if _, ok := expr.derived.(^ast.Proc_Type); ok {
 		return size_of(^rawptr), align_of(^rawptr)
 	}
-	
+
 	if symbol, ok := resolve_type_expression(ast_context, expr); ok {
 		if s, is_struct := symbol.value.(SymbolStructValue); is_struct {
 			current_offset := 0
@@ -61,18 +60,6 @@
 			}
 			return current_offset, max_align
 		}
-=======
-write_hover_content :: proc(ast_context: ^AstContext, symbol: Symbol) -> MarkupContent {
-	content: MarkupContent
-	cat := construct_symbol_information(ast_context, symbol)
-	doc := construct_symbol_docs(symbol)
-
-	if cat != "" {
-		content.kind = "markdown"
-		content.value = fmt.tprintf("```odin\n%v\n```%v", cat, doc)
-	} else {
-		content.kind = "plaintext"
->>>>>>> 3c5a77c6
 	}
 
 	return 0, 1
@@ -80,83 +67,53 @@
 
 write_hover_content :: proc(ast_context: ^AstContext, symbol: Symbol, config: ^common.Config) -> MarkupContent {
     content: MarkupContent
-    symbol := symbol
-
-    if untyped, ok := symbol.value.(SymbolUntypedValue); ok {
-        switch untyped.type {
-        case .String:
-            symbol.signature = "string"
-        case .Bool:
-            symbol.signature = "bool"
-        case .Float:
-            symbol.signature = "float"
-        case .Integer:
-            symbol.signature = "int"
-        }
-    }
-
-    cat := concatenate_symbol_information(ast_context, symbol)
-    struct_info := ""
+    cat := construct_symbol_information(ast_context, symbol)
+    doc := construct_symbol_docs(symbol)
     
-    if config != nil && config.enable_hover_struct_size_info {
-        if symbol.type == .Struct {
-            if s, ok := symbol.value.(SymbolStructValue); ok {
-                current_offset := 0
-                max_align := 1
-
-                for field_type in s.types {
-                    field_size, field_align := get_expr_size_and_align(ast_context, field_type)
-
-                    if field_align > max_align {
-                        max_align = field_align
-                    }
-                    if field_align > 0 {
-                        padding := (field_align - (current_offset % field_align)) % field_align
-                        current_offset += padding
-                    }
-                    current_offset += field_size
-                }
-
-                if max_align > 0 {
-                    final_padding := (max_align - (current_offset % max_align)) % max_align
-                    current_offset += final_padding
-                }
-                
-                if current_offset > 0 {
-                    struct_info = fmt.aprintf("Size: %v bytes, Alignment: %v bytes", current_offset, max_align)
-                }
-            }
-        }
+	struct_info := ""
+	if config != nil && config.enable_hover_struct_size_info {
+		if symbol.type == .Struct {
+			if s, ok := symbol.value.(SymbolStructValue); ok {
+				current_offset := 0
+				max_align := 1
+
+				for field_type in s.types {
+					field_size, field_align := get_expr_size_and_align(ast_context, field_type)
+
+					if field_align > max_align {
+						max_align = field_align
+					}
+					if field_align > 0 {
+						padding := (field_align - (current_offset % field_align)) % field_align
+						current_offset += padding
+					}
+					current_offset += field_size
+				}
+
+				if max_align > 0 {
+					final_padding := (max_align - (current_offset % max_align)) % max_align
+					current_offset += final_padding
+				}
+				
+				if current_offset > 0 {
+					struct_info = fmt.aprintf("Size: %v bytes, Alignment: %v bytes", current_offset, max_align)
+				}
+			}
+		}
+	}
+    
+    content.kind = "markdown"
+
+	if struct_info != "" {
+        content.value = fmt.tprintf("```odin\n%v\n```%v\n%v", cat, doc, struct_info)
+    } else {
+		content.value = fmt.tprintf("```odin\n%v\n```%v", cat, doc)
     }
     
-    if cat != "" {
-        content.kind = "markdown"
-        if struct_info != "" {
-            content.value = fmt.tprintf("```odin\n%v\n```%v\n%v", cat, symbol.doc, struct_info)
-        } else {
-			content.value = fmt.tprintf("```odin\n%v\n```%v", cat, symbol.doc)
-        }
-    } else {
-        content.kind = "plaintext"
-    }
-
     return content
 }
 
-<<<<<<< HEAD
-builtin_identifier_hover: map[string]string = {
-	"context" = fmt.aprintf(
-		"```odin\n%v\n```\n%v",
-		"runtime.context: Context",
-		"This context variable is local to each scope and is implicitly passed by pointer to any procedure call in that scope (if the procedure has the Odin calling convention).",
-	),
-}
-
-
 get_hover_information :: proc(document: ^Document, position: common.Position, config: ^common.Config) -> (Hover, bool, bool) {
-=======
-get_hover_information :: proc(document: ^Document, position: common.Position) -> (Hover, bool, bool) {
->>>>>>> 3c5a77c6
 	hover := Hover {
 		contents = {kind = "plaintext"},
 	}
@@ -228,12 +185,8 @@
 								for name, i in v.names {
 									if name == ident.name {
 										construct_enum_field_symbol(&enum_symbol, v, i)
-<<<<<<< HEAD
 										hover.contents = write_hover_content(&ast_context, enum_symbol, config)
-=======
-										hover.contents = write_hover_content(&ast_context, enum_symbol)
 										hover.range = enum_symbol.range
->>>>>>> 3c5a77c6
 										return hover, true, true
 									}
 								}
@@ -244,12 +197,8 @@
 									for name, i in v.names {
 										if name == ident.name {
 											construct_enum_field_symbol(&enum_symbol, v, i)
-<<<<<<< HEAD
+											hover.range = enum_symbol.range
 											hover.contents = write_hover_content(&ast_context, enum_symbol, config)
-=======
-											hover.range = enum_symbol.range
-											hover.contents = write_hover_content(&ast_context, enum_symbol)
->>>>>>> 3c5a77c6
 										}
 									}
 								}
@@ -271,13 +220,6 @@
 									&ast_context,
 									&position_context.struct_type.node,
 								); ok {
-<<<<<<< HEAD
-									if value, ok := struct_symbol.value.(SymbolStructValue); ok {
-										construct_struct_field_symbol(&symbol, struct_symbol.name, value, field_index+name_index)
-										build_documentation(&ast_context, &symbol, true)
-										hover.contents = write_hover_content(&ast_context, symbol, config)
-										return hover, true, true
-=======
 									if value_decl_symbol, ok := resolve_type_expression(
 										&ast_context,
 										position_context.value_decl.names[0],
@@ -292,10 +234,9 @@
 											)
 											build_documentation(&ast_context, &symbol, true)
 											hover.range = symbol.range
-											hover.contents = write_hover_content(&ast_context, symbol)
+											hover.contents = write_hover_content(&ast_context, symbol, config)
 											return hover, true, true
 										}
->>>>>>> 3c5a77c6
 									}
 								}
 							}
@@ -314,20 +255,6 @@
 								&ast_context,
 								&position_context.bit_field_type.node,
 							); ok {
-<<<<<<< HEAD
-								if value, ok := bit_field_symbol.value.(SymbolBitFieldValue); ok {
-									symbol.range = common.get_token_range(field.node, ast_context.file.src)
-									symbol.type_name = symbol.name
-									symbol.type_pkg = symbol.pkg
-									symbol.pkg = bit_field_symbol.name
-									symbol.name = identifier.name
-									symbol.comment = get_comment(value.comments[i])
-									symbol.doc = get_doc(value.docs[i], context.temp_allocator)
-
-									construct_bit_field_field_symbol(&symbol, bit_field_symbol.name, value, i)
-									hover.contents = write_hover_content(&ast_context, symbol, config)
-									return hover, true, true
-=======
 								if value_decl_symbol, ok := resolve_type_expression(
 									&ast_context,
 									position_context.value_decl.names[0],
@@ -336,10 +263,9 @@
 									if value, ok := bit_field_symbol.value.(SymbolBitFieldValue); ok {
 										construct_bit_field_field_symbol(&symbol, name, value, i)
 										hover.range = symbol.range
-										hover.contents = write_hover_content(&ast_context, symbol)
+										hover.contents = write_hover_content(&ast_context, symbol, config)
 										return hover, true, true
 									}
->>>>>>> 3c5a77c6
 								}
 							}
 						}
@@ -486,7 +412,10 @@
 						}
 					}
 
-					if resolved, ok := resolve_symbol_return(&ast_context, lookup(ident.name, selector.pkg, ast_context.fullpath)); ok {
+					if resolved, ok := resolve_symbol_return(
+						&ast_context,
+						lookup(ident.name, selector.pkg, ast_context.fullpath),
+					); ok {
 						build_documentation(&ast_context, &resolved, false)
 						resolved.name = ident.name
 
@@ -514,21 +443,21 @@
 				}
 			}
 		case SymbolSliceValue:
-			return get_soa_field_hover(&ast_context, selector, v.expr, nil, field)
+			return get_soa_field_hover(&ast_context, selector, v.expr, nil, field, config)
 		case SymbolDynamicArrayValue:
 			if field == "allocator" {
 				if symbol, ok := resolve_container_allocator(&ast_context, "Raw_Dynamic_Array"); ok {
-					hover.contents = write_hover_content(&ast_context, symbol)
+					hover.contents = write_hover_content(&ast_context, symbol, config)
 					return hover, true, true
 				}
 			}
-			return get_soa_field_hover(&ast_context, selector, v.expr, nil, field)
+			return get_soa_field_hover(&ast_context, selector, v.expr, nil, field, config)
 		case SymbolFixedArrayValue:
-			return get_soa_field_hover(&ast_context, selector, v.expr, v.len, field)
+			return get_soa_field_hover(&ast_context, selector, v.expr, v.len, field, config)
 		case SymbolMapValue:
 			if field == "allocator" {
 				if symbol, ok := resolve_container_allocator(&ast_context, "Raw_Map"); ok {
-					hover.contents = write_hover_content(&ast_context, symbol)
+					hover.contents = write_hover_content(&ast_context, symbol, config)
 					return hover, true, true
 				}
 			}
@@ -541,7 +470,7 @@
 			case SymbolEnumValue:
 				for name, i in v.names {
 					if strings.compare(name, implicit_selector.field.name) == 0 {
-						symbol.signature = get_enum_field_signature(v, i)
+						construct_enum_field_symbol(&symbol, v, i)
 						hover.contents = write_hover_content(&ast_context, symbol, config)
 						return hover, true, true
 					}
@@ -614,6 +543,7 @@
 	expr: ^ast.Expr,
 	size: ^ast.Expr,
 	field: string,
+	config: ^common.Config,
 ) -> (
 	Hover,
 	bool,
@@ -629,7 +559,7 @@
 		symbol.name = field
 		build_documentation(ast_context, &symbol, false)
 		hover: Hover
-		hover.contents = write_hover_content(ast_context, symbol)
+		hover.contents = write_hover_content(ast_context, symbol, config)
 		return hover, true, true
 	}
 	return {}, false, true
