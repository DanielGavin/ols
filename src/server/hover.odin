--- conflicted
+++ resolved
@@ -257,11 +257,6 @@
 		case SymbolPackageValue:
 			if position_context.field != nil {
 				if ident, ok := position_context.field.derived.(^ast.Ident); ok {
-<<<<<<< HEAD
-					if symbol, ok := resolve_type_identifier(&ast_context, ident^); ok {
-						symbol.signature = get_signature(&ast_context, ident, symbol)
-						hover.contents = write_hover_content(&ast_context, symbol)
-=======
 					// check to see if we are in a position call context
 					if position_context.call != nil && ast_context.call == nil {
 						if call, ok := position_context.call.derived.(^ast.Call_Expr); ok {
@@ -271,7 +266,7 @@
 						}
 					}
 					if resolved, ok := resolve_type_identifier(&ast_context, ident^); ok {
-						resolved.signature = get_signature(&ast_context, ident^, resolved)
+						resolved.signature = get_signature(&ast_context, ident, resolved)
 						resolved.name = ident.name
 
 						if resolved.type == .Variable {
@@ -280,7 +275,6 @@
 
 
 						hover.contents = write_hover_content(&ast_context, resolved)
->>>>>>> 6a9cef08
 						return hover, true, true
 					}
 				}
