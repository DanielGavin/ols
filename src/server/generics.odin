package server

import "core:fmt"
import "core:log"
import "core:mem"
import "core:odin/ast"
import "core:odin/parser"
import "core:odin/tokenizer"
import "core:path/filepath"
import path "core:path/slashpath"
import "core:reflect"
import "core:slice"
import "core:sort"
import "core:strconv"
import "core:strings"
import "core:unicode/utf8"

import "src:common"

resolve_poly :: proc(
	ast_context: ^AstContext,
	call_node: ^ast.Expr,
	call_symbol: Symbol,
	poly_node: ^ast.Expr,
	poly_map: ^map[string]^ast.Expr,
) -> bool {
	if poly_node == nil || call_node == nil {
		return false
	}

	specialization: ^ast.Expr
	type: ^ast.Expr

	poly_node := poly_node
	poly_node, _, _ = common.unwrap_pointer_expr(poly_node)

	#partial switch v in poly_node.derived {
	case ^ast.Typeid_Type:
		specialization = v.specialization
	case ^ast.Poly_Type:
		specialization = v.specialization
		type = v.type
	case:
		specialization = poly_node
	}

	if specialization == nil {
		if type != nil {
			if ident, ok := unwrap_ident(type); ok {
				save_poly_map(
					ident,
					make_ident_ast(
						ast_context,
						call_node.pos,
						call_node.end,
						call_symbol.name,
					),
					poly_map,
				)
			}
		}
		return true
	} else if type != nil {
		if ident, ok := unwrap_ident(type); ok {
			save_poly_map(ident, specialization, poly_map)
		}
	}

	#partial switch p in specialization.derived {
	case ^ast.Matrix_Type:
		if call_matrix, ok := call_node.derived.(^ast.Matrix_Type); ok {
			found := false
			if poly_type, ok := p.row_count.derived.(^ast.Poly_Type); ok {
				if ident, ok := unwrap_ident(poly_type.type); ok {
					save_poly_map(ident, call_matrix.row_count, poly_map)
				}

				if poly_type.specialization != nil {
					return resolve_poly(
						ast_context,
						call_matrix.row_count,
						call_symbol,
						p.row_count,
						poly_map,
					)
				}
				found |= true
			}

			if poly_type, ok := p.column_count.derived.(^ast.Poly_Type); ok {
				if ident, ok := unwrap_ident(poly_type.type); ok {
					save_poly_map(ident, call_matrix.column_count, poly_map)
				}

				if poly_type.specialization != nil {
					return resolve_poly(
						ast_context,
						call_matrix.column_count,
						call_symbol,
						p.column_count,
						poly_map,
					)
				}
				found |= true
			}

			if poly_type, ok := p.elem.derived.(^ast.Poly_Type); ok {
				if ident, ok := unwrap_ident(poly_type.type); ok {
					save_poly_map(ident, call_matrix.elem, poly_map)
				}

				if poly_type.specialization != nil {
					return resolve_poly(
						ast_context,
						call_matrix.elem,
						call_symbol,
						p.elem,
						poly_map,
					)
				}
				found |= true
			}
			return found
		}
	case ^ast.Call_Expr:
		if call_struct, ok := call_node.derived.(^ast.Struct_Type); ok {
			arg_index := 0
			struct_value := call_symbol.value.(SymbolStructValue)
			found := false
			for arg in p.args {
				if poly_type, ok := arg.derived.(^ast.Poly_Type); ok {
					if poly_type.type == nil ||
					   struct_value.poly == nil ||
					   len(struct_value.args) <= arg_index {
						return false
					}

					save_poly_map(
						poly_type.type,
						struct_value.args[arg_index],
						poly_map,
					)

					arg_index += 1
					found |= true
				}
			}

			return found
		}
	case ^ast.Dynamic_Array_Type:
		if call_array, ok := call_node.derived.(^ast.Dynamic_Array_Type); ok {
			if poly_type, ok := p.elem.derived.(^ast.Poly_Type); ok {
				if ident, ok := unwrap_ident(poly_type.type); ok {
					save_poly_map(ident, call_array.elem, poly_map)
				}

				if poly_type.specialization != nil {
					return resolve_poly(
						ast_context,
						call_array.elem,
						call_symbol,
						p.elem,
						poly_map,
					)
				}
				return true
			}
		}
	case ^ast.Array_Type:
		if call_array, ok := call_node.derived.(^ast.Array_Type); ok {
			found := false
			if poly_type, ok := p.elem.derived.(^ast.Poly_Type); ok {
				if ident, ok := unwrap_ident(poly_type.type); ok {
					save_poly_map(ident, call_array.elem, poly_map)
				}

				if poly_type.specialization != nil {
					return resolve_poly(
						ast_context,
						call_array.elem,
						call_symbol,
						p.elem,
						poly_map,
					)
				}
				found |= true
			}
			if p.len != nil {
				if poly_type, ok := p.len.derived.(^ast.Poly_Type); ok {
					if ident, ok := unwrap_ident(poly_type.type); ok {
						save_poly_map(ident, call_array.len, poly_map)
					}

					if poly_type.specialization != nil {
						return resolve_poly(
							ast_context,
							call_array.len,
							call_symbol,
							p.len,
							poly_map,
						)
					}
					found |= true
				}
			}

			return found
		}
	case ^ast.Map_Type:
		if call_map, ok := call_node.derived.(^ast.Map_Type); ok {
			found := false
			if poly_type, ok := p.key.derived.(^ast.Poly_Type); ok {
				if ident, ok := unwrap_ident(poly_type.type); ok {
					save_poly_map(ident, call_map.key, poly_map)
				}

				if poly_type.specialization != nil {
					return resolve_poly(
						ast_context,
						call_map.key,
						call_symbol,
						p.key,
						poly_map,
					)
				}
				found |= true
			}

			if poly_type, ok := p.value.derived.(^ast.Poly_Type); ok {
				if ident, ok := unwrap_ident(poly_type.type); ok {
					save_poly_map(ident, call_map.value, poly_map)
				}

				if poly_type.specialization != nil {
					return resolve_poly(
						ast_context,
						call_map.value,
						call_symbol,
						p.value,
						poly_map,
					)
				}
				found |= true
			}
			return found
		}
	case ^ast.Multi_Pointer_Type:
		if call_pointer, ok := call_node.derived.(^ast.Multi_Pointer_Type);
		   ok {
			if poly_type, ok := p.elem.derived.(^ast.Poly_Type); ok {
				if ident, ok := unwrap_ident(poly_type.type); ok {
					save_poly_map(ident, call_pointer.elem, poly_map)
				}

				if poly_type.specialization != nil {
					return resolve_poly(
						ast_context,
						call_pointer.elem,
						call_symbol,
						p.elem,
						poly_map,
					)
				}
				return true
			}
		}
	case ^ast.Pointer_Type:
		if call_pointer, ok := call_node.derived.(^ast.Pointer_Type); ok {
			if poly_type, ok := p.elem.derived.(^ast.Poly_Type); ok {
				if ident, ok := unwrap_ident(poly_type.type); ok {
					save_poly_map(ident, call_pointer.elem, poly_map)
				}

				if poly_type.specialization != nil {
					return resolve_poly(
						ast_context,
						call_pointer.elem,
						call_symbol,
						p.elem,
						poly_map,
					)
				}
				return true
			}
		}
	case ^ast.Comp_Lit:
		if comp_lit, ok := call_node.derived.(^ast.Comp_Lit); ok {
			if poly_type, ok := p.type.derived.(^ast.Poly_Type); ok {
				if ident, ok := unwrap_ident(poly_type.type); ok {
					save_poly_map(ident, comp_lit.type, poly_map)
				}

				if poly_type.specialization != nil {
					return resolve_poly(
						ast_context,
						comp_lit.type,
						call_symbol,
						p.type,
						poly_map,
					)
				}
				return true
			}
		}
	case ^ast.Ident:
<<<<<<< HEAD
		return true
=======
		if n, ok := call_node.derived.(^ast.Ident); ok {
			return true
		}
	case ^ast.Struct_Type, ^ast.Proc_Type:
>>>>>>> 905716a7
	case:
		return false
	}

	return false
}

is_generic_type_recursive :: proc(expr: ^ast.Expr, name: string) -> bool {
	Data :: struct {
		name:   string,
		exists: bool,
	}

	visit_function :: proc(
		visitor: ^ast.Visitor,
		node: ^ast.Node,
	) -> ^ast.Visitor {
		if node == nil {
			return nil
		}

		data := cast(^Data)visitor.data

		if ident, ok := node.derived.(^ast.Ident); ok {
			if ident.name == data.name {
				data.exists = true
				return nil
			}
		}

		return visitor
	}

	data := Data {
		name = name,
	}

	visitor := ast.Visitor {
		data  = &data,
		visit = visit_function,
	}

	ast.walk(&visitor, expr)

	return data.exists
}

save_poly_map :: proc(
	ident: ^ast.Ident,
	expr: ^ast.Expr,
	poly_map: ^map[string]^ast.Expr,
) {
	if ident == nil || expr == nil {
		return
	}
	poly_map[ident.name] = expr
}

get_poly_map :: proc(
	node: ^ast.Node,
	poly_map: ^map[string]^ast.Expr,
) -> (
	^ast.Expr,
	bool,
) {
	if node == nil {
		return {}, false
	}

	if ident, ok := node.derived.(^ast.Ident); ok {
		if v, ok := poly_map[ident.name];
		   ok && !is_generic_type_recursive(v, ident.name) {
			return v, ok
		}
	}
	if poly, ok := node.derived.(^ast.Poly_Type); ok && poly.type != nil {
		if v, ok := poly_map[poly.type.name];
		   ok && !is_generic_type_recursive(v, poly.type.name) {
			return v, ok
		}
	}

	return nil, false
}

find_and_replace_poly_type :: proc(
	expr: ^ast.Expr,
	poly_map: ^map[string]^ast.Expr,
) {
	visit_function :: proc(
		visitor: ^ast.Visitor,
		node: ^ast.Node,
	) -> ^ast.Visitor {
		if node == nil {
			return nil
		}

		poly_map := cast(^map[string]^ast.Expr)visitor.data

		#partial switch v in node.derived {
		case ^ast.Comp_Lit:
			if expr, ok := get_poly_map(v.type, poly_map); ok {
				v.type = expr
				v.pos.file = expr.pos.file
				v.end.file = expr.end.file
			}
		case ^ast.Matrix_Type:
			if expr, ok := get_poly_map(v.elem, poly_map); ok {
				v.elem = expr
				v.pos.file = expr.pos.file
				v.end.file = expr.end.file
			}
			if expr, ok := get_poly_map(v.column_count, poly_map); ok {
				v.column_count = expr
				v.pos.file = expr.pos.file
				v.end.file = expr.end.file
			}
			if expr, ok := get_poly_map(v.row_count, poly_map); ok {
				v.row_count = expr
				v.pos.file = expr.pos.file
				v.end.file = expr.end.file
			}
		case ^ast.Dynamic_Array_Type:
			if expr, ok := get_poly_map(v.elem, poly_map); ok {
				v.elem = expr
				v.pos.file = expr.pos.file
				v.end.file = expr.end.file
			}
		case ^ast.Array_Type:
			if expr, ok := get_poly_map(v.elem, poly_map); ok {
				v.elem = expr
				v.pos.file = expr.pos.file
				v.end.file = expr.end.file
			}
			if expr, ok := get_poly_map(v.len, poly_map); ok {
				v.len = expr
				v.pos.file = expr.pos.file
				v.end.file = expr.end.file
			}
		case ^ast.Multi_Pointer_Type:
			if expr, ok := get_poly_map(v.elem, poly_map); ok {
				v.elem = expr
				v.pos.file = expr.pos.file
				v.end.file = expr.end.file
			}
		case ^ast.Pointer_Type:
			if expr, ok := get_poly_map(v.elem, poly_map); ok {
				v.elem = expr
				v.pos.file = expr.pos.file
				v.end.file = expr.end.file
			}
		case ^ast.Proc_Type:
			if v.params != nil {
				for param in v.params.list {
					if expr, ok := get_poly_map(param.type, poly_map); ok {
						param.type = expr
						param.pos.file = expr.pos.file
						param.end.file = expr.end.file
					}
				}
			}

			if v.results != nil {
				for result in v.results.list {
					if expr, ok := get_poly_map(result.type, poly_map); ok {
						result.type = expr
						result.pos.file = expr.pos.file
						result.end.file = expr.end.file
					}
				}
			}
		}

		return visitor
	}

	visitor := ast.Visitor {
		data  = poly_map,
		visit = visit_function,
	}

	ast.walk(&visitor, expr)
}

resolve_generic_function :: proc {
	resolve_generic_function_ast,
	resolve_generic_function_symbol,
}

resolve_generic_function_ast :: proc(
	ast_context: ^AstContext,
	proc_lit: ast.Proc_Lit,
) -> (
	Symbol,
	bool,
) {

	using ast

	if proc_lit.type.params == nil {
		return Symbol{}, false
	}

	if proc_lit.type.results == nil {
		return Symbol{}, false
	}

	if ast_context.call == nil {
		return Symbol{}, false
	}

	return resolve_generic_function_symbol(
		ast_context,
		proc_lit.type.params.list,
		proc_lit.type.results.list,
	)
}


resolve_generic_function_symbol :: proc(
	ast_context: ^AstContext,
	params: []^ast.Field,
	results: []^ast.Field,
) -> (
	Symbol,
	bool,
) {
	if params == nil {
		return {}, false
	}

	if results == nil {
		return {}, false
	}

	if ast_context.call == nil {
		return {}, false
	}

	call_expr := ast_context.call

	poly_map := make(map[string]^ast.Expr, 0, context.temp_allocator)

	i := 0
	count_required_params := 0

	for param in params {
		if param.default_value == nil {
			count_required_params += 1
		}

		for name in param.names {
			if len(call_expr.args) <= i {
				break
			}

			if param.type == nil {
				continue
			}

			reset_ast_context(ast_context)

			ast_context.current_package = ast_context.document_package

			if symbol, ok := resolve_type_expression(
				ast_context,
				call_expr.args[i],
			); ok {
				symbol_expr := symbol_to_expr(
					symbol,
					call_expr.args[i].pos.file,
					context.temp_allocator,
				)

				if symbol_expr == nil {
					return {}, false
				}

				symbol_expr = clone_expr(
					symbol_expr,
					ast_context.allocator,
					nil,
				)
				param_type := clone_expr(
					param.type,
					ast_context.allocator,
					nil,
				)

				if resolve_poly(
					ast_context,
					symbol_expr,
					symbol,
					param_type,
					&poly_map,
				) {
					if poly, ok := name.derived.(^ast.Poly_Type); ok {
						poly_map[poly.type.name] = clone_expr(
							call_expr.args[i],
							ast_context.allocator,
							nil,
						)
					}
				} else {
					return {}, false
				}
			} else {
				return {}, false
			}

			i += 1
		}
	}


	for k, v in poly_map {
		find_and_replace_poly_type(v, &poly_map)
	}

	if count_required_params > len(call_expr.args) ||
	   count_required_params == 0 ||
	   len(call_expr.args) == 0 {
		return {}, false
	}

	function_name := ""
	function_range: common.Range

	if ident, ok := call_expr.expr.derived.(^ast.Ident); ok {
		function_name = ident.name
		function_range = common.get_token_range(ident, ast_context.file.src)
	} else if selector, ok := call_expr.expr.derived.(^ast.Selector_Expr); ok {
		function_name = selector.field.name
		function_range = common.get_token_range(selector, ast_context.file.src)
	} else {
		return {}, false
	}

	symbol := Symbol {
		range = function_range,
		type  = .Function,
		name  = function_name,
		pkg   = ast_context.current_package,
	}

	return_types := make([dynamic]^ast.Field, ast_context.allocator)
	argument_types := make([dynamic]^ast.Field, ast_context.allocator)

	for result in results {
		if result.type == nil {
			continue
		}

		field := cast(^ast.Field)clone_node(result, ast_context.allocator, nil)

		if ident, ok := unwrap_ident(field.type); ok {
			if expr, ok := poly_map[ident.name]; ok {
				field.type = expr
			}
		}

		find_and_replace_poly_type(field.type, &poly_map)

		append(&return_types, field)
	}


	for param in params {
		field := cast(^ast.Field)clone_node(param, ast_context.allocator, nil)

		if field.type != nil {
			if poly_type, ok := field.type.derived.(^ast.Poly_Type); ok {
				if expr, ok := poly_map[poly_type.type.name]; ok {
					field.type = expr
				}
			} else {
				if ident, ok := unwrap_ident(field.type); ok {
					if expr, ok := poly_map[ident.name]; ok {
						field.type = expr
					}
				}

				find_and_replace_poly_type(field.type, &poly_map)
			}
		}

		if len(param.names) > 0 {
			if poly_type, ok := param.names[0].derived.(^ast.Poly_Type);
			   ok && param.type != nil {
				if m, ok := poly_map[poly_type.type.name]; ok {
					field.type = m
				}
			}
		}

		append(&argument_types, field)
	}


	symbol.value = SymbolProcedureValue {
		return_types = return_types[:],
		arg_types    = argument_types[:],
	}

	return symbol, true
}

is_procedure_generic :: proc(proc_type: ^ast.Proc_Type) -> bool {
	if proc_type.generic {
		return true
	}

	for param in proc_type.params.list {
		if param.type == nil {
			continue
		}

		if common.expr_contains_poly(param.type) {
			return true
		}
	}

	return false
}


resolve_poly_struct :: proc(
	ast_context: ^AstContext,
	poly_params: ^ast.Field_List,
	symbol: ^Symbol,
) {
	if ast_context.call == nil {
		return
	}

	symbol_value := &symbol.value.(SymbolStructValue)

	if symbol_value == nil {
		return
	}

	i := 0

	poly_map := make(map[string]^ast.Expr, 0, context.temp_allocator)
	args := make([dynamic]^ast.Expr, 0, context.temp_allocator)

	for param in poly_params.list {
		for name in param.names {
			if len(ast_context.call.args) <= i {
				break
			}

			if param.type == nil {
				continue
			}

			if poly, ok := param.type.derived.(^ast.Typeid_Type); ok {
				if ident, ok := name.derived.(^ast.Ident); ok {
					poly_map[ident.name] = ast_context.call.args[i]
				} else if poly, ok := name.derived.(^ast.Poly_Type); ok {
					if poly.type != nil {
						poly_map[poly.type.name] = ast_context.call.args[i]
					}
				}
			}

			append(&args, ast_context.call.args[i])

			i += 1
		}
	}

	Visit_Data :: struct {
		poly_map:     map[string]^ast.Expr,
		symbol_value: ^SymbolStructValue,
		parent:       ^ast.Node,
		i:            int,
		poly_index:   int,
	}

	visit :: proc(visitor: ^ast.Visitor, node: ^ast.Node) -> ^ast.Visitor {
		if node == nil || visitor == nil {
			return nil
		}

		data := cast(^Visit_Data)visitor.data

		if ident, ok := node.derived.(^ast.Ident); ok {
			if expr, ok := data.poly_map[ident.name]; ok {
				if data.parent != nil {
					#partial switch &v in data.parent.derived {
					case ^ast.Array_Type:
						v.elem = expr
					case ^ast.Dynamic_Array_Type:
						v.elem = expr
					}
				} else {
					data.symbol_value.types[data.i] = expr
					data.poly_index += 1
				}
			}
		}

		#partial switch v in node.derived {
		case ^ast.Array_Type, ^ast.Dynamic_Array_Type, ^ast.Selector_Expr:
			data.parent = node
		}

		return visitor
	}

	for type, i in symbol_value.types {
		data := Visit_Data {
			poly_map     = poly_map,
			symbol_value = symbol_value,
			i            = i,
		}

		visitor := ast.Visitor {
			data  = &data,
			visit = visit,
		}

		ast.walk(&visitor, type)
	}

	symbol_value.args = args[:]
}


resolve_poly_union :: proc(
	ast_context: ^AstContext,
	poly_params: ^ast.Field_List,
	symbol: ^Symbol,
) {
	if ast_context.call == nil {
		return
	}

	symbol_value := &symbol.value.(SymbolUnionValue)

	if symbol_value == nil {
		return
	}

	i := 0

	poly_map := make(map[string]^ast.Expr, 0, context.temp_allocator)

	for param in poly_params.list {
		for name in param.names {
			if len(ast_context.call.args) <= i {
				break
			}

			if param.type == nil {
				continue
			}

			if poly, ok := param.type.derived.(^ast.Typeid_Type); ok {
				if ident, ok := name.derived.(^ast.Ident); ok {
					poly_map[ident.name] = ast_context.call.args[i]
				} else if poly, ok := name.derived.(^ast.Poly_Type); ok {
					if poly.type != nil {
						poly_map[poly.type.name] = ast_context.call.args[i]
					}
				}
			}

			i += 1
		}
	}

	for type, i in symbol_value.types {
		if ident, ok := type.derived.(^ast.Ident); ok {
			if expr, ok := poly_map[ident.name]; ok {
				symbol_value.types[i] = expr
			}
		} else if call_expr, ok := type.derived.(^ast.Call_Expr); ok {
			if call_expr.args == nil {
				continue
			}

			for arg, i in call_expr.args {
				if ident, ok := arg.derived.(^ast.Ident); ok {
					if expr, ok := poly_map[ident.name]; ok {
						symbol_value.types[i] = expr
					}
				}
			}
		}
	}
}<|MERGE_RESOLUTION|>--- conflicted
+++ resolved
@@ -303,15 +303,9 @@
 				return true
 			}
 		}
+	case ^ast.Struct_Type, ^ast.Proc_Type:
 	case ^ast.Ident:
-<<<<<<< HEAD
 		return true
-=======
-		if n, ok := call_node.derived.(^ast.Ident); ok {
-			return true
-		}
-	case ^ast.Struct_Type, ^ast.Proc_Type:
->>>>>>> 905716a7
 	case:
 		return false
 	}
