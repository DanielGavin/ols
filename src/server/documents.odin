--- conflicted
+++ resolved
@@ -29,11 +29,8 @@
 	base:          string,
 	base_original: string,
 	original:      string,
-<<<<<<< HEAD
+	range:         common.Range,
 	import_decl:   ^ast.Import_Decl,
-=======
-	range:         common.Range,
->>>>>>> d9e6c6aa
 }
 
 Document :: struct {
@@ -458,11 +455,8 @@
 			import_: Package
 			import_.original = imp.fullpath
 			import_.name = strings.clone(path.join(elems = {dir, p}, allocator = context.temp_allocator))
-<<<<<<< HEAD
+			import_.range = range
 			import_.import_decl = imp
-=======
-			import_.range = range
->>>>>>> d9e6c6aa
 
 			if imp.name.text != "" {
 				import_.base = imp.name.text
@@ -485,11 +479,8 @@
 				allocator = context.temp_allocator,
 			)
 			import_.name = path.clean(import_.name)
-<<<<<<< HEAD
+			import_.range = range
 			import_.import_decl = imp
-=======
-			import_.range = range
->>>>>>> d9e6c6aa
 
 			if imp.name.text != "" {
 				import_.base = imp.name.text
