package odin_printer

import "core:fmt"
import "core:odin/ast"
import "core:odin/parser"
import "core:odin/tokenizer"
import "core:slice"
import "core:strconv"
import "core:strings"

@(private)
comment_before_position :: proc(p: ^Printer, pos: tokenizer.Pos) -> bool {
	if len(p.comments) <= p.latest_comment_index {
		return false
	}

	comment := p.comments[p.latest_comment_index]

	return comment.pos.offset < pos.offset
}

@(private)
comment_before_or_in_line :: proc(p: ^Printer, line: int) -> bool {
	if len(p.comments) <= p.latest_comment_index {
		return false
	}

	comment := p.comments[p.latest_comment_index]

	return comment.pos.line < line
}

@(private)
next_comment_group :: proc(p: ^Printer) {
	p.latest_comment_index += 1
}

@(private)
text_token :: proc(p: ^Printer, token: tokenizer.Token) -> ^Document {
	document, _ := visit_comments(p, token.pos)
	return cons(document, text(token.text))
}

@(private)
text_position :: proc(p: ^Printer, value: string, pos: tokenizer.Pos) -> ^Document {
	document, _ := visit_comments(p, pos)
	return cons(document, text(value))
}

@(private)
newline_position :: proc(p: ^Printer, amount: int, pos: tokenizer.Pos) -> ^Document {
	document, _ := visit_comments(p, pos)
	return cons(document, newline(amount))
}

@(private)
set_source_position :: proc(p: ^Printer, pos: tokenizer.Pos) {
	p.source_position = pos
}

@(private)
move_line :: proc(p: ^Printer, pos: tokenizer.Pos) -> ^Document {
	l, _ := move_line_limit(p, pos, p.config.newline_limit + 1)
	return l
}

@(private)
move_line_limit :: proc(p: ^Printer, pos: tokenizer.Pos, limit: int) -> (^Document, bool) {
	lines := pos.line - p.source_position.line

	if lines < 0 {
		return empty(), false
	}

	document, comments_newlined := visit_comments(p, pos)

	p.source_position = pos

	return cons(document, newline(max(min(lines - comments_newlined, limit), 0))), lines > 0
}

@(private)
visit_comment :: proc(p: ^Printer, comment: tokenizer.Token) -> (int, ^Document) {
	document := empty()
	if len(comment.text) == 0 {
		return 0, document
	}

	newlines_before_comment := comment.pos.line - p.source_position.line
	newlines_before_comment_limited := min(newlines_before_comment, p.config.newline_limit + 1)

	document = cons(document, newline(newlines_before_comment_limited))

	if comment.text[:2] != "/*" {
		if info, is_disabled := p.disabled_lines[comment.pos.line]; is_disabled {
			p.source_position = comment.pos
			if info.start_line == comment.pos.line && info.empty {
				return info.end_line - info.start_line, cons(escape_nest(document), text(info.text))
			}
			return 1, empty()
		} else if comment.pos.line == p.source_position.line && p.source_position.column != 1 {
			p.source_position = comment.pos
			if comment_option, exist := p.comments_option[comment.pos.line]; exist && comment_option == .Indent {
				delete_key(&p.comments_option, comment.pos.line)
				return newlines_before_comment, cons_with_nopl(
					document,
					cons(text(p.indentation), line_suffix(comment.text)),
				)
			} else {
				return newlines_before_comment, cons_with_nopl(document, line_suffix(comment.text))
			}
		} else {
			p.source_position = comment.pos
			return newlines_before_comment, cons(document, line_suffix(comment.text))
		}
	} else {
		newlines := strings.count(comment.text, "\n")

		if comment.pos.line in p.disabled_lines {
			p.source_position = comment.pos
			p.source_position.line += newlines
			return 1, empty()
		} else if comment.pos.line == p.source_position.line && p.source_position.column != 1 {
			p.source_position = comment.pos
			p.source_position.line += newlines
			return newlines_before_comment + newlines, cons_with_opl(document, text(comment.text))
		} else {
			p.source_position = comment.pos
			p.source_position.line += newlines
			return newlines_before_comment + newlines, cons(document, text(comment.text))
		}

		return 0, document
	}
}

@(private)
visit_comments :: proc(p: ^Printer, pos: tokenizer.Pos) -> (^Document, int) {
	document := empty()
	lines := 0

	for comment_before_position(p, pos) {
		comment_group := p.comments[p.latest_comment_index]

		for comment in comment_group.list {
			newlined, tmp_document := visit_comment(p, comment)
			lines += newlined
			document = cons(document, tmp_document)
		}

		next_comment_group(p)
	}

	return document, lines
}

@(private)
visit_disabled :: proc(p: ^Printer, node: ^ast.Node) -> ^Document {
	if node.pos.line not_in p.disabled_lines {
		return empty()
	}

	disabled_info := p.disabled_lines[node.pos.line]

	if disabled_info.text == "" {
		return empty()
	}

	if p.disabled_until_line > node.pos.line {
		return empty()
	}

	node_pos := node.pos

	#partial switch v in node.derived {
	case ^ast.Value_Decl:
		if len(v.attributes) > 0 {
			node_pos = v.attributes[0].pos
		}
	}

	pos_one_line_before := node_pos
	pos_one_line_before.line -= 1

	move := cons(move_line(p, pos_one_line_before), escape_nest(move_line(p, node_pos)))

	for comment_before_or_in_line(p, disabled_info.end_line + 1) {
		next_comment_group(p)
	}

	p.disabled_until_line = disabled_info.end_line
	p.source_position = node.end
	p.source_position.line = disabled_info.end_line

	return cons(move, text(disabled_info.text))
}

@(private)
visit_decl :: proc(p: ^Printer, decl: ^ast.Decl, called_in_stmt := false) -> ^Document {
	using ast

	if decl == nil {
		return empty()
	}

	if decl.pos.line in p.disabled_lines {
		return visit_disabled(p, decl)
	}

	defer {
		set_source_position(p, decl.end)
	}

	#partial switch v in decl.derived {
	case ^Assign_Stmt:
		return visit_stmt(p, v)
	case ^Expr_Stmt:
		document := move_line(p, decl.pos)
		return cons(document, visit_expr(p, v.expr))
	case ^When_Stmt:
		return visit_stmt(p, cast(^Stmt)decl)
	case ^Foreign_Import_Decl:
		document := empty()
		if len(v.attributes) > 0 {
			document = cons(document, visit_attributes(p, &v.attributes, v.pos))
		}

		document = cons(document, move_line(p, decl.pos))
		document = cons(document, cons_with_opl(text(v.foreign_tok.text), text(v.import_tok.text)))

		if v.name != nil {
			document = cons_with_opl(document, text_position(p, v.name.name, v.pos))
		}

		if len(v.fullpaths) > 1 {
			document = cons_with_nopl(document, text("{"))
			for path, i in v.fullpaths {
				document = cons(document, visit_expr(p, path))
				if i != len(v.fullpaths) - 1 {
					document = cons(document, text(","), break_with_space())
				}
			}
			document = cons(document, text("}"))
		} else if len(v.fullpaths) == 1 {
			document = cons_with_nopl(document, visit_expr(p, v.fullpaths[0]))
		}

		return document
	case ^Foreign_Block_Decl:
		document := empty()
		if len(v.attributes) > 0 {
			document = cons(document, visit_attributes(p, &v.attributes, v.pos))
		}

		document = cons(document, move_line(p, decl.pos))
		document = cons(document, cons_with_opl(text("foreign"), visit_expr(p, v.foreign_library)))

		if v.body != nil && is_foreign_block_only_procedures(v.body) {
			p.force_statement_fit = true
			document = cons_with_nopl(document, visit_stmt(p, v.body))
			p.force_statement_fit = false
		} else {
			document = cons_with_nopl(document, visit_stmt(p, v.body))
		}

		return document
	case ^Import_Decl:
		document := empty()
		if len(v.attributes) > 0 {
			document = cons(document, visit_attributes(p, &v.attributes, v.pos))
		}

		document = cons(document, move_line(p, decl.pos))

		if v.name.text != "" {
			document = cons(
				document,
				text_token(p, v.import_tok),
				break_with_space(),
				text_token(p, v.name),
				break_with_space(),
				text(v.fullpath),
			)
		} else {
			document = cons(document, text_token(p, v.import_tok), break_with_space(), text(v.fullpath))
		}
		return document
	case ^Value_Decl:
		document := empty()
		if len(v.attributes) > 0 {
			document = cons(document, visit_attributes(p, &v.attributes, v.pos))
		}

		document = cons(document, move_line(p, decl.pos), visit_state_flags(p, v.state_flags))

		lhs := empty()
		rhs := empty()

		if v.is_using {
			lhs = cons(lhs, text("using"), break_with_no_newline())
		}

		lhs = cons(lhs, visit_exprs(p, v.names, {.Add_Comma, .Glue}))

		if v.type != nil {
			lhs = cons(lhs, text(":"))
			lhs = cons_with_nopl(lhs, visit_expr(p, v.type))
		} else {
			if !v.is_mutable {
				lhs = cons_with_nopl(lhs, cons(text(":"), text(":")))
			} else {
				lhs = cons_with_nopl(lhs, text(":"))
			}
		}

		if len(v.values) > 0 && v.is_mutable {
			if v.type != nil {
				lhs = cons_with_nopl(lhs, text("="))
			} else {
				lhs = cons(lhs, text("="))
			}

			rhs = cons_with_nopl(rhs, visit_exprs(p, v.values, {.Add_Comma}, .Value_Decl))
		} else if len(v.values) > 0 && v.type != nil {
			rhs = cons_with_nopl(rhs, cons_with_nopl(text(":"), visit_exprs(p, v.values, {.Add_Comma})))
		} else {
			rhs = cons_with_nopl(rhs, visit_exprs(p, v.values, {.Add_Comma}, .Value_Decl))
		}

		if len(v.values) > 0 {
			if is_values_nestable_assign(v.values) {
				return cons(document, group(nest(cons_with_opl(lhs, group(rhs)))))
			} else if is_values_nestable_if_break_assign(v.values) {
				assignments := cons(lhs, group(nest(break_with_space()), Document_Group_Options{id = "assignments"}))
				assignments = cons(assignments, nest_if_break(group(rhs), "assignments"))
				return cons(document, group(assignments))
			} else {
				return cons(document, group(cons_with_nopl(group(lhs), group(rhs))))
			}
		} else {
			return cons(document, group(lhs))
		}
	case:
		panic(fmt.aprint(decl.derived))
	}

	return empty()
}

@(private)
exprs_contain_empty_idents :: proc(list: []^ast.Expr) -> bool {
	for expr in list {
		if ident, ok := expr.derived.(^ast.Ident); ok && ident.name == "_" {
			continue
		}
		return false
	}
	return true
}

@(private)
is_call_expr_nestable :: proc(list: []^ast.Expr) -> bool {
	if len(list) == 0 {
		return true
	}

	#partial switch v in list[len(list) - 1].derived {
	case ^ast.Comp_Lit, ^ast.Proc_Type, ^ast.Proc_Lit:
		return false
	}

	return true
}

@(private)
is_foreign_block_only_procedures :: proc(stmt: ^ast.Stmt) -> bool {
	return true
}

@(private)
is_value_decl_statement_ending_with_call :: proc(stmt: ^ast.Stmt) -> bool {
	if value_decl, ok := stmt.derived.(^ast.Value_Decl); ok {
		if len(value_decl.values) == 0 {
			return false
		}

		#partial switch v in value_decl.values[len(value_decl.values) - 1].derived {
		case ^ast.Call_Expr, ^ast.Selector_Call_Expr:
			return true
		}
	}

	return false
}

@(private)
is_assign_statement_ending_with_call :: proc(stmt: ^ast.Stmt) -> bool {
	if assign_stmt, ok := stmt.derived.(^ast.Assign_Stmt); ok {
		if len(assign_stmt.rhs) == 0 {
			return false
		}

		#partial switch v in assign_stmt.rhs[len(assign_stmt.rhs) - 1].derived {
		case ^ast.Call_Expr, ^ast.Selector_Call_Expr:
			return true
		}
	}

	return false
}

@(private)
is_value_expression_call :: proc(expr: ^ast.Expr) -> bool {
	#partial switch v in expr.derived {
	case ^ast.Call_Expr, ^ast.Selector_Call_Expr:
		return true
	case ^ast.Unary_Expr:
		#partial switch v2 in v.expr.derived {
		case ^ast.Call_Expr, ^ast.Selector_Call_Expr:
			return true
		}
	}

	return false
}


@(private)
is_values_nestable_assign :: proc(list: []^ast.Expr) -> bool {
	if len(list) > 1 {
		return true
	}

	for expr in list {
		#partial switch v in expr.derived {
		case ^ast.Ident,
		     ^ast.Binary_Expr,
		     ^ast.Index_Expr,
		     ^ast.Selector_Expr,
		     ^ast.Paren_Expr,
		     ^ast.Ternary_If_Expr,
		     ^ast.Ternary_When_Expr,
		     ^ast.Or_Else_Expr:
			return true
		}
	}
	return false
}

//Should the return stmt list behave like a call expression.
@(private)
is_values_return_stmt_callable :: proc(list: []^ast.Expr) -> bool {
	if len(list) > 1 {
		return false
	}

	for expr in list {
		result := expr
		if paren, is_paren := expr.derived.(^ast.Paren_Expr); is_paren {
			result = paren.expr
		}

		#partial switch v in result.derived {
		case ^ast.Call_Expr, ^ast.Comp_Lit:
			return false
		}
	}
	return true
}

@(private)
is_return_stmt_ending_with_call_expr :: proc(list: []^ast.Expr) -> bool {
	if len(list) == 0 {
		return false
	}

	if _, is_call := list[len(list) - 1].derived.(^ast.Call_Expr); is_call {
		return true
	}


	return false
}

@(private)
is_return_stmt_ending_with_comp_lit_expr :: proc(list: []^ast.Expr) -> bool {
	if len(list) == 0 {
		return false
	}

	if _, is_cmp := list[len(list) - 1].derived.(^ast.Comp_Lit); is_cmp {
		return true
	}

	return false
}


@(private)
is_values_nestable_if_break_assign :: proc(list: []^ast.Expr) -> bool {
	for expr in list {
		#partial switch v in expr.derived {
		case ^ast.Call_Expr, ^ast.Comp_Lit, ^ast.Or_Return_Expr:
			return true
		case ^ast.Unary_Expr:
			#partial switch v2 in v.expr.derived {
			case ^ast.Call_Expr:
				return true
			}
		}
	}
	return false
}

@(private)
visit_exprs :: proc(
	p: ^Printer,
	list: []^ast.Expr,
	options := List_Options{},
	called_from: Expr_Called_Type = .Generic,
) -> ^Document {
	if len(list) == 0 {
		return empty()
	}

	document := empty()

	for expr, i in list {
		p.source_position = expr.pos

		if .Enforce_Newline in options {
			document = cons(
				document,
				.Group in options ? group(visit_expr(p, expr, called_from, options)) : visit_expr(p, expr, called_from, options),
			)
		} else if .Glue in options {
			document = cons_with_nopl(
				document,
				.Group in options ? group(visit_expr(p, expr, called_from, options)) : visit_expr(p, expr, called_from, options),
			)
		} else {
			document = cons_with_opl(
				document,
				.Group in options ? group(visit_expr(p, expr, called_from, options)) : visit_expr(p, expr, called_from, options),
			)
		}

		if (i != len(list) - 1 || .Trailing in options) && .Add_Comma in options {
			document = cons(document, text(","))
		}

		if (i != len(list) - 1 && .Enforce_Newline in options) {
			comment, _ := visit_comments(p, list[i + 1].pos)
			document = cons(document, comment, newline(1))
		} else if .Enforce_Newline in options {
			comment, _ := visit_comments(p, list[i].end)
			document = cons(document, comment)
		}
	}

	return document
}

@(private)
visit_enum_exprs :: proc(p: ^Printer, enum_type: ast.Enum_Type, options := List_Options{}) -> ^Document {
	if len(enum_type.fields) == 0 {
		return empty()
	}

	document := empty()

	for expr, i in enum_type.fields {
		if i == 0 && .Enforce_Newline in options {
			comment, _ := visit_comments(p, enum_type.fields[i].pos)
			if _, is_nil := comment.(Document_Nil); !is_nil {
				comment = cons(comment, newline(1))
			}
			document = cons(comment, document)
		}

		if (.Enforce_Newline in options) {
			alignment := get_possible_enum_alignment(enum_type.fields)

			if value, ok := expr.derived.(^ast.Field_Value); ok && alignment > 0 {
				document = cons(
					document,
					cons_with_nopl(
						visit_expr(p, value.field),
						cons_with_nopl(
							cons(
								repeat_space(alignment - get_node_length(value.field)),
								text_position(p, "=", value.sep),
							),
							visit_expr(p, value.value),
						),
					),
				)
			} else {
				document = group(cons(document, visit_expr(p, expr, .Generic, options)))
			}
		} else {
			document = group(cons_with_opl(document, visit_expr(p, expr, .Generic, options)))
		}

		if (i != len(enum_type.fields) - 1 || .Trailing in options) && .Add_Comma in options {
			document = cons(document, text(","))
		}

		if (i != len(enum_type.fields) - 1 && .Enforce_Newline in options) {
			comment, _ := visit_comments(p, enum_type.fields[i + 1].pos)
			document = cons(document, comment, newline(1))
		} else if .Enforce_Newline in options {
			comment, _ := visit_comments(p, enum_type.end)
			document = cons(document, comment)
		}
	}

	return document
}

@(private)
visit_bit_field_fields :: proc(
	p: ^Printer,
	bit_field_type: ast.Bit_Field_Type,
	options := List_Options{},
) -> ^Document {
	if len(bit_field_type.fields) == 0 {
		return empty()
	}

	document := empty()

	name_alignment, type_alignment := get_possible_bit_field_alignment(bit_field_type.fields)

	for field, i in bit_field_type.fields {
		if i == 0 && .Enforce_Newline in options {
			comment, _ := visit_comments(p, bit_field_type.fields[i].pos)
			if _, is_nil := comment.(Document_Nil); !is_nil {
				comment = cons(comment, newline(1))
			}
			document = cons(comment, document)
		}

		if (.Enforce_Newline in options) {
			document = cons(
				document,
				cons_with_nopl(
					cons(visit_expr(p, field.name), text_position(p, ":", field.name.end)),
					cons_with_nopl(
						cons(repeat_space(name_alignment - get_node_length(field.name)), visit_expr(p, field.type)),
						cons_with_nopl(
							cons(
								repeat_space(type_alignment - get_node_length(field.type)),
								text_position(p, "|", field.type.end),
							),
							visit_expr(p, field.bit_size),
						),
					),
				),
			)
		} else {
			document = group(
				cons_with_opl(
					document,
					cons_with_nopl(
						cons(visit_expr(p, field.name), text_position(p, ":", field.name.end)),
						cons_with_nopl(
							cons_with_nopl(visit_expr(p, field.type), text_position(p, "|", field.type.end)),
							visit_expr(p, field.bit_size),
						),
					),
				),
			)
		}


		if field.tag.text != "" {
			document = cons_with_nopl(document, text_token(p, field.tag))
		}


		if (i != len(bit_field_type.fields) - 1 || .Trailing in options) && .Add_Comma in options {
			document = cons(document, text(","))
		}

		if (i != len(bit_field_type.fields) - 1 && .Enforce_Newline in options) {
			comment, _ := visit_comments(p, bit_field_type.fields[i + 1].pos)
			document = cons(document, comment, newline(1))
		} else if .Enforce_Newline in options {
			comment, _ := visit_comments(p, bit_field_type.end)
			document = cons(document, comment)
		}
	}

	return document
}

@(private)
visit_union_exprs :: proc(p: ^Printer, union_type: ast.Union_Type, options := List_Options{}) -> ^Document {
	if len(union_type.variants) == 0 {
		return empty()
	}

	document := empty()

	for expr, i in union_type.variants {
		if i == 0 && .Enforce_Newline in options {
			comment, _ := visit_comments(p, union_type.variants[i].pos)
			if _, is_nil := comment.(Document_Nil); !is_nil {
				comment = cons(comment, newline(1))
			}
			document = cons(comment, document)
		}

		if (.Enforce_Newline in options) {
			alignment := get_possible_enum_alignment(union_type.variants)

			if value, ok := expr.derived.(^ast.Field_Value); ok && alignment > 0 {
				document = cons(
					document,
					cons_with_nopl(
						visit_expr(p, value.field),
						cons_with_nopl(
							cons(
								repeat_space(alignment - get_node_length(value.field)),
								text_position(p, "=", value.sep),
							),
							visit_expr(p, value.value),
						),
					),
				)
			} else {
				document = group(cons(document, visit_expr(p, expr, .Generic, options)))
			}
		} else {
			document = group(cons_with_opl(document, visit_expr(p, expr, .Generic, options)))
		}

		if (i != len(union_type.variants) - 1 || .Trailing in options) && .Add_Comma in options {
			document = cons(document, text(","))
		}

		if (i != len(union_type.variants) - 1 && .Enforce_Newline in options) {
			comment, _ := visit_comments(p, union_type.variants[i + 1].pos)
			document = cons(document, comment, newline(1))
		} else if .Enforce_Newline in options {
			comment, _ := visit_comments(p, union_type.end)
			document = cons(document, comment)
		}
	}

	return document
}

@(private)
visit_comp_lit_exprs :: proc(p: ^Printer, comp_lit: ast.Comp_Lit, options := List_Options{}) -> ^Document {
	if len(comp_lit.elems) == 0 {
		return empty()
	}

	document := empty()

	for expr, i in comp_lit.elems {
		if i == 0 && .Enforce_Newline in options {
			comment, _ := visit_comments(p, comp_lit.elems[i].pos)
			if _, is_nil := comment.(Document_Nil); !is_nil {
				comment = cons(comment, newline(1))
			}
			document = cons(comment, document)
		}

		if (.Enforce_Newline in options) {
			alignment := get_possible_comp_lit_alignment(comp_lit.elems)
			if value, ok := expr.derived.(^ast.Field_Value); ok && alignment > 0 {
				align := empty()
				if should_align_comp_lit(p, comp_lit) {
					align = repeat_space(alignment - get_node_length(value.field))
				}
				document = cons(
					document,
					cons_with_nopl(
						visit_expr(p, value.field),
						cons_with_nopl(cons(align, text_position(p, "=", value.sep)), visit_expr(p, value.value)),
					),
				)
			} else {
				document = group(cons(document, visit_expr(p, expr, .Generic, options)))
			}
		} else {
			document = group(cons_with_nopl(document, visit_expr(p, expr, .Generic, options)))
		}

		if (i != len(comp_lit.elems) - 1 || .Trailing in options) && .Add_Comma in options {
			document = cons(document, text(","))
		}

		if (i != len(comp_lit.elems) - 1 && .Enforce_Newline in options) {
			comment, _ := visit_comments(p, comp_lit.elems[i + 1].pos)
			document = cons(document, comment, newline(1))
		} else if .Enforce_Newline in options {
			comment, _ := visit_comments(p, comp_lit.end)
			document = cons(document, comment)
		}
	}

	return document
}

@(private)
visit_attributes :: proc(p: ^Printer, attributes: ^[dynamic]^ast.Attribute, pos: tokenizer.Pos) -> ^Document {
	document := empty()
	if len(attributes) == 0 {
		return document
	}

	slice.sort_by(attributes[:], proc(i, j: ^ast.Attribute) -> bool {
		return i.pos.offset < j.pos.offset
	})

	document = cons(document, move_line(p, attributes[0].pos))

	//Ensure static is not forced newline, but until if the width is full
	if len(attributes) == 1 && len(attributes[0].elems) == 1 {
		if ident, ok := attributes[0].elems[0].derived.(^ast.Ident);
		   ok && (ident.name == "static" || ident.name == "require") {
			document = cons(
				document,
				text("@"),
				text("("),
				visit_expr(p, attributes[0].elems[0]),
				text(")"),
				break_with_no_newline(),
			)
			set_source_position(p, pos)
			return document
		}
	}

	for attribute, i in attributes {
		document = cons(document, text("@"), text("("), visit_exprs(p, attribute.elems, {.Add_Comma}), text(")"))

		if i != len(attributes) - 1 {
			document = cons(document, newline(1))
		} else if pos.line == attributes[0].pos.line {
			document = cons(document, newline(1))
		}
	}

	return document
}

@(private)
visit_state_flags :: proc(p: ^Printer, flags: ast.Node_State_Flags) -> ^Document {
	if .No_Bounds_Check in flags {
		return cons(text("#no_bounds_check"), break_with_no_newline())
	}
	if .Bounds_Check in flags {
		return cons(text("#bounds_check"), break_with_no_newline())
	}
	if .No_Type_Assert in flags {
		return cons(text("#no_type_assert"), break_with_no_newline())
	}
	if .Type_Assert in flags {
		return cons(text("#type_assert"), break_with_no_newline())
	}
	return empty()
}

@(private)
enforce_fit_if_do :: proc(stmt: ^ast.Stmt, document: ^Document) -> ^Document {
	if block_uses_do(stmt) {
		return enforce_fit(document)
	}

	return document
}

block_uses_do :: proc(stmt: ^ast.Stmt) -> bool {
	if v, ok := stmt.derived.(^ast.Block_Stmt); ok {
		return v.uses_do
	}

	return false
}

@(private)
visit_stmt :: proc(
	p: ^Printer,
	stmt: ^ast.Stmt,
	block_type: Block_Type = .Generic,
	empty_block := false,
	block_stmt := false,
) -> ^Document {
	using ast

	if stmt == nil {
		return empty()
	}

	if stmt.pos.line in p.disabled_lines {
		return visit_disabled(p, stmt)
	}

	#partial switch v in stmt.derived {
	case ^Import_Decl:
		return visit_decl(p, cast(^Decl)stmt, true)
	case ^Value_Decl:
		return visit_decl(p, cast(^Decl)stmt, true)
	case ^Foreign_Import_Decl:
		return visit_decl(p, cast(^Decl)stmt, true)
	case ^Foreign_Block_Decl:
		return visit_decl(p, cast(^Decl)stmt, true)
	}

	document := visit_state_flags(p, stmt.state_flags)
	comments := move_line(p, stmt.pos)

	#partial switch v in stmt.derived {
	case ^ast.Tag_Stmt:
		//Hack to fix a bug in the odin parser
		v.end = v.stmt.end

		document = cons(document, text(v.op.text), text(v.name), break_with_no_newline(), visit_stmt(p, v.stmt))
	case ^Using_Stmt:
		document = cons(document, cons_with_nopl(text("using"), visit_exprs(p, v.list, {.Add_Comma})))
	case ^Block_Stmt:
		uses_do := v.uses_do

		if v.label != nil {
			document = cons(document, visit_expr(p, v.label), text(":"), break_with_space())
		}

		if .Bounds_Check in v.state_flags {
			document = cons(document, text("#bounds_check"), break_with_space())
		}

		if !uses_do {
			document = cons(document, visit_begin_brace(p, v.pos, block_type))
		} else {
			document = cons(document, text("do"), break_with(" ", false))
		}

		set_source_position(p, v.pos)

		block := visit_block_stmts(p, v.stmts)

		comment_end, _ := visit_comments(p, tokenizer.Pos{line = v.end.line, offset = v.end.offset})

		if block_type == .Switch_Stmt && !p.config.indent_cases {
			document = cons(document, block, comment_end)
		} else if uses_do {
			document = cons(document, cons(block, comment_end))
		} else {
			document = cons(document, nest(cons(block, comment_end)))
		}

		if !uses_do {
			document = cons(document, visit_end_brace(p, v.end))
		}
	case ^If_Stmt:
		if v.label != nil {
			document = cons(document, visit_expr(p, v.label), text(":"), break_with_space())
		}

		begin_document := text("if")
		end_document := empty()

		if v.init != nil {
			begin_document = cons_with_nopl(
				begin_document,
				cons(group(visit_stmt(p, v.init), Document_Group_Options{id = "init"}), text(";")),
			)
		}

		if v.cond != nil && v.init != nil {
			end_document = cons(group(cons(break_with_space(), group(visit_expr(p, v.cond)))))
		} else if v.cond != nil {
			end_document = cons(break_with_no_newline(), group(visit_expr(p, v.cond)))
		}

		//Special case for when the if statement ends with a call expression
		/* 
		  if my_function(
		 	
		  ) {	 	
		  }
		*/
		if v.init != nil && is_value_decl_statement_ending_with_call(v.init) ||
		   v.init != nil && is_assign_statement_ending_with_call(v.init) ||
		   v.cond != nil && v.init == nil && is_value_expression_call(v.cond) {
			break_end_document := hang(3, end_document) if v.init != nil else end_document
			document = cons(
				document,
				group(cons(begin_document, if_break_or(end_document, break_end_document, "init"))),
			)
		} else {
			document = cons(document, group(hang(3, cons(begin_document, end_document))))
		}

		set_source_position(p, v.body.pos)

		document = cons_with_nopl(document, visit_stmt(p, v.body, .If_Stmt))

		set_source_position(p, v.body.end)

		if v.else_stmt != nil {
			if p.config.brace_style == .Allman || p.config.brace_style == .Stroustrup || block_uses_do(v.body) {
				document = cons(document, newline(1))
			}

			set_source_position(p, v.else_stmt.pos)

			if block_uses_do(v.body) {
				document = cons(document, cons_with_nopl(text("else"), visit_stmt(p, v.else_stmt)))
			} else {
				document = cons_with_opl(document, cons_with_nopl(text("else"), visit_stmt(p, v.else_stmt)))
			}


		}
		document = enforce_fit_if_do(v.body, document)
	case ^Switch_Stmt:
		if v.partial {
			document = cons(document, text("#partial"), break_with_space())
		}

		if v.label != nil {
			document = cons(document, visit_expr(p, v.label), text(":"), break_with_space())
		}

		document = cons(document, text("switch"))

		if v.init != nil {
			document = cons_with_opl(document, visit_stmt(p, v.init))
		}

		if v.init != nil && v.cond != nil {
			document = cons(document, text(";"))
		}

		document = cons_with_opl(document, visit_expr(p, v.cond))
		document = cons_with_nopl(document, visit_stmt(p, v.body, .Switch_Stmt))
	case ^Case_Clause:
		document = cons(document, text("case"))


		if v.list != nil && len(v.list) > 0 {
			options: List_Options = {.Add_Comma}

			if contains_comments_in_range(p, v.list[0].pos, v.list[len(v.list) - 1].end) {
				options |= {.Enforce_Newline}
			}

			document = cons_with_nopl(document, align(group(visit_exprs(p, v.list, options))))
		}

		document = cons(document, text(v.terminator.text))

		if count := len(v.body); count > 0 {
			set_source_position(p, v.body[0].pos)
			fst_stmt, is_assign := v.body[0].derived_stmt.(^Assign_Stmt)
			if is_assign && count == 1 && p.config.inline_single_stmt_case {
				document = cons_with_opl(document, nest(visit_stmt(p, fst_stmt)))
			} else {
				document = cons(document, nest(cons(newline(1), visit_block_stmts(p, v.body))))
			}
		}
	case ^Type_Switch_Stmt:
		if v.partial {
			document = cons(document, text("#partial"), break_with_space())
		}

		if v.label != nil {
			document = cons(document, visit_expr(p, v.label), text(":"), break_with_space())
		}

		document = cons(document, text("switch"))
		document = cons_with_nopl(document, visit_stmt(p, v.tag, .Switch_Stmt))
		document = cons_with_nopl(document, visit_stmt(p, v.body, .Switch_Stmt))
	case ^Assign_Stmt:
		assign_document: ^Document

		//If the switch contains `switch in v`
		if exprs_contain_empty_idents(v.lhs) && block_type == .Switch_Stmt {
			assign_document = cons(document, text("_"), break_with_space(), text(v.op.text))
		} else {
			assign_document = cons(
				document,
				group(cons(visit_exprs(p, v.lhs, {.Add_Comma, .Glue}), cons(text(" "), text(v.op.text)))),
			)
		}

		rhs := visit_exprs(p, v.rhs, {.Add_Comma}, .Assignment_Stmt)
		if is_values_nestable_assign(v.rhs) {
			document = group(nest(cons_with_opl(assign_document, group(rhs))))
		} else if is_values_nestable_if_break_assign(v.rhs) {
			document = cons(
				assign_document,
				group(nest(break_with_space()), Document_Group_Options{id = "assignments"}),
			)
			document = cons(document, nest_if_break(group(rhs), "assignments"))
			document = group(document)
		} else {
			document = group(cons_with_opl(assign_document, group(rhs)))
		}
	case ^Expr_Stmt:
		document = cons(document, visit_expr(p, v.expr))
	case ^For_Stmt:
		if v.label != nil {
			document = cons(document, visit_expr(p, v.label), text(":"), break_with_space())
		}

		for_document := text("for")

		if v.init != nil {
			set_source_position(p, v.init.pos)
			for_document = cons_with_nopl(for_document, cons(group(visit_stmt(p, v.init)), text(";")))
		} else if v.post != nil {
			for_document = cons_with_nopl(for_document, text(";"))
		}

		if v.cond != nil {
			set_source_position(p, v.cond.pos)
			for_document = cons(
				for_document,
				v.init != nil ? break_with_space() : break_with_no_newline(),
				group(visit_expr(p, v.cond)),
			)
		}

		if v.post != nil {
			set_source_position(p, v.post.pos)
			for_document = cons(for_document, text(";"))
			for_document = cons_with_opl(for_document, group(visit_stmt(p, v.post)))
		} else if v.post == nil && v.cond != nil && v.init != nil {
			for_document = cons(for_document, text(";"))
		}

		document = cons(document, group(hang(4, for_document)))

		set_source_position(p, v.body.pos)
		document = cons_with_nopl(document, visit_stmt(p, v.body))
		set_source_position(p, v.body.end)

		document = enforce_fit_if_do(v.body, document)
	case ^Inline_Range_Stmt:
		if v.label != nil {
			document = cons(document, visit_expr(p, v.label), text(":"), break_with_space())
		}

		document = cons(document, text("#unroll"))
		document = cons_with_nopl(document, text("for"))

		document = cons_with_nopl(document, visit_expr(p, v.val0))

		if v.val1 != nil {
			document = cons(document, cons_with_opl(text(","), visit_expr(p, v.val1)))
		}

		document = cons_with_nopl(document, text("in"))

		document = cons_with_nopl(document, visit_expr(p, v.expr))

		set_source_position(p, v.body.pos)
		document = cons_with_nopl(document, visit_stmt(p, v.body))
		set_source_position(p, v.body.end)

		document = enforce_fit_if_do(v.body, document)
	case ^Range_Stmt:
		if v.label != nil {
			document = cons(document, visit_expr(p, v.label), text(":"), break_with_space())
		}

		if v.reverse {
			document = cons(document, text("#reverse"), break_with_no_newline())
		}

		document = cons(document, text("for"))

		if len(v.vals) >= 1 {
			document = cons_with_opl(document, visit_expr(p, v.vals[0]))
		}

		if len(v.vals) >= 2 {
			for val in v.vals[1:] {
				document = cons(document, cons_with_opl(text(","), visit_expr(p, val)))
			}
		}

		document = cons_with_opl(document, text("in"))

		document = cons_with_opl(document, visit_expr(p, v.expr))

		set_source_position(p, v.body.pos)
		document = cons_with_nopl(document, visit_stmt(p, v.body))
		set_source_position(p, v.body.end)

		document = enforce_fit_if_do(v.body, document)
	case ^Return_Stmt:
		if v.results == nil {
			document = cons(document, text("return"))
			break
		}

		if is_values_return_stmt_callable(v.results) {
			result := v.results[0]

			if paren, is_paren := result.derived.(^ast.Paren_Expr); is_paren {
				result = paren.expr
			}

			document = cons(text("return"), if_break("("), break_with(" "), visit_expr(p, result))

			document = nest(document)
			document = group(cons(document, if_break(" \\"), break_with(""), if_break(")")))
		} else {
			document = cons(document, text("return"))

			if is_return_stmt_ending_with_comp_lit_expr(v.results) {
				document = cons(
					document,
					if_break_or_document(empty(), text(" ")),
					visit_exprs(p, v.results, {.Add_Comma}),
				)
			} else if !is_return_stmt_ending_with_call_expr(v.results) {
				document = cons_with_nopl(document, group(nest(visit_exprs(p, v.results, {.Add_Comma, .Group}))))
			} else {
				document = cons_with_nopl(document, visit_exprs(p, v.results, {.Add_Comma}))
			}
		}
	case ^Defer_Stmt:
		document = cons(document, text("defer"))
		document = cons_with_nopl(document, visit_stmt(p, v.stmt))
	case ^When_Stmt:
		document = cons(document, cons_with_nopl(text("when"), visit_expr(p, v.cond)))

		document = cons_with_nopl(document, visit_stmt(p, v.body))

		if v.else_stmt != nil {
			if p.config.brace_style == .Allman {
				document = cons(document, newline(1))
			}

			set_source_position(p, v.else_stmt.pos)

			document = cons_with_nopl(document, cons_with_nopl(text("else"), visit_stmt(p, v.else_stmt)))
		}
	case ^Branch_Stmt:
		document = cons(document, text(v.tok.text))

		if v.label != nil {
			document = cons_with_nopl(document, visit_expr(p, v.label))
		}
	case:
		panic(fmt.aprint(stmt.derived))
	}

	set_source_position(p, stmt.end)

	return cons(comments, document)
}

@(private)
should_align_comp_lit :: proc(p: ^Printer, comp_lit: ast.Comp_Lit) -> bool {
	if len(comp_lit.elems) == 0 {
		return false
	}

	for expr in comp_lit.elems {
		if field, ok := expr.derived.(^ast.Field_Value); ok {
			#partial switch v in field.value.derived {
			case ^ast.Proc_Type, ^ast.Proc_Lit:
				return false
			}
		}
	}

	return true
}

@(private)
comp_lit_contains_fields :: proc(comp_lit: ast.Comp_Lit) -> bool {

	if len(comp_lit.elems) == 0 {
		return false
	}

	for expr in comp_lit.elems {
		if _, ok := expr.derived.(^ast.Field_Value); ok {
			return true
		}
	}

	return false
}

@(private)
comp_lit_contains_blocks :: proc(p: ^Printer, comp_lit: ast.Comp_Lit) -> bool {
	if len(comp_lit.elems) == 0 {
		return false
	}

	for expr in comp_lit.elems {
		if field, ok := expr.derived.(^ast.Field_Value); ok {
			#partial switch v in field.value.derived {
			case ^ast.Proc_Type, ^ast.Proc_Lit:
				return true
			}
		}
	}

	return false
}

@(private)
contains_comments_in_range :: proc(p: ^Printer, pos: tokenizer.Pos, end: tokenizer.Pos) -> bool {
	for i := p.latest_comment_index; i < len(p.comments); i += 1 {
		for c in p.comments[i].list {
			if pos.offset <= c.pos.offset && c.pos.offset <= end.offset {
				return true
			}
		}
	}
	return false
}

@(private)
contains_do_in_expression :: proc(p: ^Printer, expr: ^ast.Expr) -> bool {
	found_do := false

	visit_fn :: proc(visitor: ^ast.Visitor, node: ^ast.Node) -> ^ast.Visitor {
		if node == nil {
			return nil
		}

		found_do := cast(^bool)visitor.data
		if block, ok := node.derived.(^ast.Block_Stmt); ok {
			if block.uses_do == true {
				found_do^ = true
			}
		}

		return visitor
	}

	visit := ast.Visitor {
		data  = &found_do,
		visit = visit_fn,
	}

	ast.walk(&visit, expr)

	return found_do
}

@(private)
visit_where_clauses :: proc(p: ^Printer, clauses: []^ast.Expr) -> ^Document {
	if len(clauses) == 0 {
		return empty()
	}

	return nest(cons_with_nopl(text("where"), visit_exprs(p, clauses, {.Add_Comma, .Enforce_Newline})))
}

@(private)
visit_poly_params :: proc(p: ^Printer, poly_params: ^ast.Field_List) -> ^Document {
	if poly_params != nil {
		return cons(text("("), visit_signature_list(p, poly_params, true, false), text(")"))
	} else {
		return empty()
	}
}

@(private)
visit_expr :: proc(
	p: ^Printer,
	expr: ^ast.Expr,
	called_from: Expr_Called_Type = .Generic,
	options := List_Options{},
) -> ^Document {
	using ast

	if expr == nil {
		return empty()
	}

	set_source_position(p, expr.pos)

	defer {
		set_source_position(p, expr.end)
	}

	comments, _ := visit_comments(p, expr.pos)
	document := empty()

	#partial switch v in expr.derived {
	case ^Inline_Asm_Expr:
		document = cons(text_token(p, v.tok), text("("), visit_exprs(p, v.param_types, {.Add_Comma}), text(")"))
		document = cons_with_opl(document, cons(text("-"), text(">")))
		document = cons_with_opl(document, visit_expr(p, v.return_type))

		document = cons(
			document,
			text("{"),
			visit_expr(p, v.asm_string),
			text(","),
			visit_expr(p, v.constraints_string),
			text("}"),
		)
	case ^Undef:
		document = text("---")
	case ^Auto_Cast:
		document = cons_with_nopl(text_token(p, v.op), visit_expr(p, v.expr))
	case ^Ternary_If_Expr:
		if v.op1.text == "if" {
			document = cons(
				group(visit_expr(p, v.x)),
				if_break(" \\"),
				break_with_space(),
				text_token(p, v.op1),
				break_with_no_newline(),
				group(visit_expr(p, v.cond)),
				if_break(" \\"),
				break_with_space(),
				text_token(p, v.op2),
				break_with_no_newline(),
				group(visit_expr(p, v.y)),
			)
		} else {
			document = cons(
				group(visit_expr(p, v.cond)),
				if_break(" \\"),
				break_with_space(),
				text_token(p, v.op1),
				break_with_no_newline(),
				group(visit_expr(p, v.x)),
				if_break(" \\"),
				break_with_space(),
				text_token(p, v.op2),
				break_with_no_newline(),
				group(visit_expr(p, v.y)),
			)
		}
		//Temp enforce fit until we figure out whether the issue is with Odin's parser.
		document = enforce_fit(group(document))
	case ^Ternary_When_Expr:
		document = visit_expr(p, v.x)
		document = cons_with_nopl(document, text_token(p, v.op1))
		document = cons_with_nopl(document, visit_expr(p, v.cond))
		document = cons_with_nopl(document, text_token(p, v.op2))
		document = cons_with_nopl(document, visit_expr(p, v.y))
	case ^Or_Else_Expr:
		document = visit_expr(p, v.x)
		document = cons_with_nopl(document, text_token(p, v.token))
		document = cons_with_nopl(document, visit_expr(p, v.y))
	case ^Or_Branch_Expr:
		document = visit_expr(p, v.expr)
		document = cons_with_nopl(document, text_token(p, v.token))
		document = cons_with_nopl(document, visit_expr(p, v.label))
	case ^Or_Return_Expr:
		document = cons_with_nopl(visit_expr(p, v.expr), text_token(p, v.token))
	case ^Selector_Call_Expr:
		document = visit_expr(p, v.call)
	case ^Ellipsis:
		document = cons(text(".."), visit_expr(p, v.expr))
	case ^Relative_Type:
		document = cons_with_opl(visit_expr(p, v.tag), visit_expr(p, v.type))
	case ^Slice_Expr:
		document = visit_expr(p, v.expr)
		document = cons(visit_expr(p, v.expr), text("["), visit_expr(p, v.low), text(v.interval.text))

		if v.high != nil {
			document = cons(document, visit_expr(p, v.high))
		}
		document = cons(document, text("]"))
	case ^Ident:
		document = text_position(p, v.name, v.pos)
	case ^Deref_Expr:
		document = cons(visit_expr(p, v.expr), text_token(p, v.op))
	case ^Type_Cast:
		document = cons(text_token(p, v.tok), text("("), visit_expr(p, v.type), text(")"), visit_expr(p, v.expr))
	case ^Basic_Directive:
		document = cons(text_token(p, v.tok), text_position(p, v.name, v.pos))
	case ^Distinct_Type:
		document = cons_with_opl(text_position(p, "distinct", v.pos), visit_expr(p, v.type))
	case ^Dynamic_Array_Type:
		document = cons(visit_expr(p, v.tag), document, text("["), text("dynamic"), text("]"), visit_expr(p, v.elem))
	case ^Bit_Set_Type:
		document = cons(text_position(p, "bit_set", v.pos), document, text("["), visit_expr(p, v.elem))

		if v.underlying != nil {
			document = cons(document, cons(text(";"), visit_expr(p, v.underlying)))
		}

		document = cons(document, text("]"))
	case ^Union_Type:
		document = cons(text_position(p, "union", v.pos), visit_poly_params(p, v.poly_params))

		#partial switch v.kind {
		case .no_nil:
			document = cons_with_opl(document, text("#no_nil"))
		case .shared_nil:
			document = cons_with_opl(document, text("#shared_nil"))
		}

		document = cons_with_nopl(document, visit_where_clauses(p, v.where_clauses))

		if len(v.variants) == 0 {
			document = cons_with_nopl(document, text("{"))
			document = cons(document, text("}"))
		} else {
			document = cons_with_nopl(document, visit_begin_brace(p, v.pos, .Generic))
			set_source_position(p, v.variants[0].pos)
			document = cons(
				document,
				nest(
					cons(
						newline_position(p, 1, v.pos),
						visit_union_exprs(p, v^, {.Add_Comma, .Trailing, .Enforce_Newline}),
					),
				),
			)
			set_source_position(p, v.end)

			document = cons(document, newline(1), text_position(p, "}", v.end))
		}
	case ^Enum_Type:
		document = text_position(p, "enum", v.pos)

		if v.base_type != nil {
			document = cons_with_nopl(document, visit_expr(p, v.base_type))
		}

		if len(v.fields) == 0 {
			document = cons_with_nopl(document, text("{"))
			document = cons(document, text("}"))
		} else {
			document = cons(document, break_with_space(), visit_begin_brace(p, v.pos, .Generic))
			set_source_position(p, v.fields[0].pos)
			document = cons(
				document,
				nest(
					cons(
						newline_position(p, 1, v.open),
						visit_enum_exprs(p, v^, {.Add_Comma, .Trailing, .Enforce_Newline}),
					),
				),
			)
			set_source_position(p, v.end)

			document = cons(document, newline(1), text_position(p, "}", v.end))
		}

		set_source_position(p, v.end)
	case ^Struct_Type:
		document = text_position(p, "struct", v.pos)

		document = cons(document, visit_poly_params(p, v.poly_params))

		if v.is_packed {
			document = cons_with_nopl(document, text("#packed"))
		}

		if v.is_raw_union {
			document = cons_with_nopl(document, text("#raw_union"))
		}

		if v.is_no_copy {
			document = cons_with_nopl(document, text("#no_copy"))
		}

		if v.align != nil {
			document = cons_with_nopl(document, text("#align"))
			document = cons_with_nopl(document, visit_expr(p, v.align))
		}

<<<<<<< HEAD
		if v.max_field_align != nil {
			document = cons_with_nopl(document, text("#field_align"))
			document = cons_with_nopl(document, visit_expr(p, v.max_field_align))
=======
		if v.min_field_align != nil {
			document = cons_with_nopl(document, text("#field_align"))
			document = cons_with_nopl(document, visit_expr(p, v.min_field_align))
>>>>>>> aa69e5e4
		}

		document = cons_with_nopl(document, visit_where_clauses(p, v.where_clauses))

		if v.fields != nil && len(v.fields.list) == 0 {
			document = cons_with_nopl(document, text("{"))
			document = cons(document, visit_struct_field_list(p, v.fields, {.Add_Comma}), text("}"))
		} else if v.fields != nil {
			document = cons(document, break_with_space(), visit_begin_brace(p, v.pos, .Generic))

			set_source_position(p, v.fields.pos)
			document = cons(
				document,
				nest(
					cons(
						newline_position(p, 1, v.fields.open),
						visit_struct_field_list(p, v.fields, {.Add_Comma, .Trailing, .Enforce_Newline}),
					),
				),
			)
			set_source_position(p, v.fields.end)

			document = cons(document, newline(1), text_position(p, "}", v.end))
		}

		set_source_position(p, v.end)
	case ^Bit_Field_Type:
		document = text_position(p, "bit_field", v.pos)

		document = cons_with_nopl(document, visit_expr(p, v.backing_type))

		if len(v.fields) == 0 {
			document = cons_with_nopl(document, text("{"))
			document = cons(document, text("}"))
		} else {
			document = cons(document, break_with_space(), visit_begin_brace(p, v.pos, .Generic))
			set_source_position(p, v.fields[0].pos)
			document = cons(
				document,
				nest(
					cons(
						newline_position(p, 1, v.open),
						visit_bit_field_fields(p, v^, {.Add_Comma, .Trailing, .Enforce_Newline}),
					),
				),
			)
			set_source_position(p, v.end)

			document = cons(document, newline(1), text_position(p, "}", v.end))
		}

		set_source_position(p, v.end)
	case ^Proc_Lit:
		switch v.inlining {
		case .None:
		case .Inline:
			document = cons(document, text("#force_inline"))
		case .No_Inline:
			document = cons(document, text("#force_no_inline"))
		}

		document = cons_with_nopl(document, visit_proc_type(p, v.type^, v.body != nil))

		document = cons_with_nopl(document, visit_where_clauses(p, v.where_clauses))

		document = group(document)

		document = cons(document, visit_proc_tags(p, v.tags))

		if v.body != nil {
			set_source_position(p, v.body.pos)
			document = cons_with_nopl(document, group(visit_stmt(p, v.body, .Proc)))
		} else {
			document = cons_with_nopl(document, text("---"))
		}
	case ^Proc_Type:
		document = group(visit_proc_type(p, v^, false))
	case ^Basic_Lit:
		document = text_token(p, v.tok)
	case ^Binary_Expr:
		document = visit_binary_expr(p, v^)
	case ^Implicit_Selector_Expr:
		document = cons(text("."), text_position(p, v.field.name, v.field.pos))
	case ^Call_Expr:
		switch v.inlining {
		case .None:
		case .Inline:
			document = cons(document, text("#force_inline"), break_with_no_newline())
		case .No_Inline:
			document = cons(document, text("#force_no_inline"), break_with_no_newline())
		}

		document = cons(document, visit_expr(p, v.expr), text("("))

		contains_comments := contains_comments_in_range(p, v.open, v.close)
		contains_do := false

		for arg in v.args {
			contains_do |= contains_do_in_expression(p, arg)
		}

		if is_call_expr_nestable(v.args) {
			document = cons(document, nest(cons(break_with(""), visit_call_exprs(p, v))))
		} else {
			document = cons(document, nest_if_break(cons(break_with(""), visit_call_exprs(p, v)), "call_expr"))
		}

		document = cons(document, break_with(""), text(")"))

		//Binary expression are nested on operators, and therefore undo the nesting in the call expression.
		if called_from == .Binary_Expr {
			document = escape_nest(document)
		}

		//We enforce a break if comments exists inside the call args
		if contains_comments {
			document = enforce_break(document, Document_Group_Options{id = "call_expr"})
		} else if contains_do {
			document = enforce_fit(document)
		} else {
			document = group(document, Document_Group_Options{id = "call_expr"})
		}
	case ^Typeid_Type:
		document = text("typeid")

		if v.specialization != nil {
			document = cons(document, text("/"), visit_expr(p, v.specialization))
		}
	case ^Selector_Expr:
		document = enforce_fit(cons(visit_expr(p, v.expr), text_token(p, v.op), visit_expr(p, v.field)))
	case ^Paren_Expr:
		document = group(cons(text("("), nest(visit_expr(p, v.expr)), text(")")))
	case ^Index_Expr:
		//Switch back to enforce fit, it just doesn't look good when breaking.
		document = enforce_fit(
			cons(
				visit_expr(p, v.expr),
				text("["),
				nest(cons(break_with("", true), group(visit_expr(p, v.index)), if_break(" \\"))),
				break_with("", true),
				text("]"),
			),
		)
	case ^Proc_Group:
		document = text_token(p, v.tok)

		if len(v.args) != 0 {
			document = cons_with_nopl(document, visit_begin_brace(p, v.pos, .Generic))
			set_source_position(p, v.args[0].pos)
			document = cons(
				document,
				nest(
					cons(
						newline_position(p, 1, v.args[0].pos),
						visit_exprs(p, v.args, {.Add_Comma, .Trailing, .Enforce_Newline}),
					),
				),
			)
			document = cons(document, visit_end_brace(p, v.end, 1))
		} else {
			document = cons(document, text("{"), visit_exprs(p, v.args, {.Add_Comma}), text("}"))
		}
	case ^Comp_Lit:
		if v.tag != nil {
			document = cons_with_nopl(document, visit_expr(p, v.tag))
		}

		if v.type != nil {
			document = cons_with_nopl(document, group(visit_expr(p, v.type)))

			if matrix_type, ok := v.type.derived.(^ast.Matrix_Type);
			   ok && len(v.elems) > 0 && is_matrix_type_constant(matrix_type) {
				document = cons(document, visit_begin_brace(p, v.pos, .Comp_Lit))

				set_source_position(p, v.open)
				document = cons(
					document,
					nest(cons(newline_position(p, 1, v.elems[0].pos), visit_matrix_comp_lit(p, v, matrix_type))),
				)
				set_source_position(p, v.end)

				document = cons(document, newline(1), text_position(p, "}", v.end))

				break
			}
		}

		should_newline := comp_lit_contains_fields(v^)

		should_newline &=
			(called_from == .Value_Decl ||
				called_from == .Assignment_Stmt ||
				(called_from == .Call_Expr && comp_lit_contains_blocks(p, v^)))
		should_newline &= len(v.elems) != 0

		should_newline |= contains_comments_in_range(p, v.pos, v.end)

		if should_newline {
			document = cons_with_nopl(document, visit_begin_brace(p, v.pos, .Comp_Lit))
			set_source_position(p, v.open)
			document = cons(
				document,
				nest(
					cons(
						newline_position(p, 1, v.elems[0].pos),
						visit_comp_lit_exprs(p, v^, {.Add_Comma, .Trailing, .Enforce_Newline}),
					),
				),
			)
			set_source_position(p, v.end)

			document = cons(document, newline(1), text_position(p, "}", v.end))
		} else {
			break_string := " " if v.type != nil else ""
			document = cons(
				document,
				group(
					cons(
						if_break(break_string),
						text("{"),
						nest(cons(break_with(""), visit_exprs(p, v.elems, {.Add_Comma, .Group}))),
						if_break(","),
						break_with(""),
						text("}"),
					),
				),
			)
			document = group(document)
		}
	case ^Unary_Expr:
		document = cons(text_token(p, v.op), visit_expr(p, v.expr))
	case ^Field_Value:
		document = cons_with_nopl(
			visit_expr(p, v.field),
			cons_with_nopl(text_position(p, "=", v.sep), visit_expr(p, v.value)),
		)
	case ^Type_Assertion:
		document = visit_expr(p, v.expr)

		if unary, ok := v.type.derived.(^Unary_Expr); ok && unary.op.text == "?" {
			document = cons(document, text("."), visit_expr(p, v.type))
		} else {
			document = cons(document, text("."), text("("), visit_expr(p, v.type), text(")"))
		}
	case ^Pointer_Type:
		document = cons(visit_expr(p, v.tag), text("^"), visit_expr(p, v.elem))
	case ^Multi_Pointer_Type:
		document = cons(text("[^]"), visit_expr(p, v.elem))
	case ^Implicit:
		document = text_token(p, v.tok)
	case ^Poly_Type:
		document = cons(text("$"), visit_expr(p, v.type))

		if v.specialization != nil {
			document = cons(document, text("/"), visit_expr(p, v.specialization))
		}
	case ^Array_Type:
		document = cons(visit_expr(p, v.tag), text("["), visit_expr(p, v.len), text("]"), visit_expr(p, v.elem))
	case ^Map_Type:
		document = cons(text("map"), text("["), visit_expr(p, v.key), text("]"), visit_expr(p, v.value))
	case ^Helper_Type:
		if v.tok == .Hash {
			document = cons(document, text("#type"))
		}
		document = cons_with_nopl(document, visit_expr(p, v.type))
	case ^Matrix_Type:
		document = cons(text_position(p, "matrix", v.pos), text("["), visit_expr(p, v.row_count), text(","))
		document = cons_with_opl(document, visit_expr(p, v.column_count))
		document = cons(document, text("]"))
		document = cons(group(document), visit_expr(p, v.elem))
	case ^ast.Tag_Expr:
		document = cons(
			text(v.op.text),
			break_with_no_newline(),
			text(v.name),
			break_with_no_newline(),
			visit_expr(p, v.expr),
		)
	case ^Matrix_Index_Expr:
		document = cons(visit_expr(p, v.expr), text("["), visit_expr(p, v.row_index), text(","))
		document = cons_with_opl(document, visit_expr(p, v.column_index))
		document = cons(document, text("]"))
	case:
		panic(fmt.aprint(expr.derived))
	}

	return cons(comments, document)
}

@(private)
is_matrix_type_constant :: proc(matrix_type: ^ast.Matrix_Type) -> bool {
	if row_count, is_lit := matrix_type.row_count.derived.(^ast.Basic_Lit); is_lit {
		_, ok := strconv.parse_int(row_count.tok.text)
		return ok
	}

	if column_count, is_lit := matrix_type.column_count.derived.(^ast.Basic_Lit); is_lit {
		_, ok := strconv.parse_int(column_count.tok.text)
		return ok
	}

	return false
}

@(private)
visit_matrix_comp_lit :: proc(p: ^Printer, comp_lit: ^ast.Comp_Lit, matrix_type: ^ast.Matrix_Type) -> ^Document {
	document := empty()

	//these values have already been validated
	row_count, _ := strconv.parse_int(matrix_type.row_count.derived.(^ast.Basic_Lit).tok.text)
	column_count, _ := strconv.parse_int(matrix_type.column_count.derived.(^ast.Basic_Lit).tok.text)

	for row := 0; row < row_count; row += 1 {
		for column := 0; column < column_count; column += 1 {
			document = cons(document, visit_expr(p, comp_lit.elems[column + row * column_count]))
			document = cons(document, text(", "))
		}

		if row_count - 1 != row {
			document = cons(document, newline(1))
		}
	}

	return document
}


@(private)
visit_begin_brace :: proc(p: ^Printer, begin: tokenizer.Pos, type: Block_Type) -> ^Document {
	set_source_position(p, begin)
	set_comment_option(p, begin.line, .Indent)

	newline_braced := p.config.brace_style == .Allman
	newline_braced |= p.config.brace_style == .K_And_R && type == .Proc
	newline_braced &= p.config.brace_style != ._1TBS

	if newline_braced {
		if type == .Comp_Lit {
			return cons(text("\\"), newline(1), text("{"))
		}
		return cons(newline(1), text("{"))
	}

	return text("{")
}

@(private)
visit_end_brace :: proc(p: ^Printer, end: tokenizer.Pos, limit := 0) -> ^Document {
	if limit == 0 {
		return cons(move_line(p, end), text("}"))
	} else {
		document, newlined := move_line_limit(p, end, limit)
		if !newlined {
			return cons(document, newline(1), text("}"))
		} else {
			return cons(document, text("}"))
		}
	}
}

@(private)
visit_block_stmts :: proc(p: ^Printer, stmts: []^ast.Stmt) -> ^Document {
	document := empty()

	for stmt, i in stmts {
		last_index := max(0, i - 1)
		if stmts[last_index].end.line == stmt.pos.line && i != 0 && stmt.pos.line not_in p.disabled_lines {
			document = cons(document, break_with(";"))
		}

		if p.force_statement_fit {
			document = cons(document, enforce_fit(visit_stmt(p, stmt, .Generic, false, true)))
		} else {
			document = cons(document, visit_stmt(p, stmt, .Generic, false, true))
		}
	}

	return document
}

List_Option :: enum u8 {
	Add_Comma,
	Trailing,
	Enforce_Newline,
	Group,
	Glue,
}

List_Options :: distinct bit_set[List_Option]

@(private)
visit_struct_field_list :: proc(p: ^Printer, list: ^ast.Field_List, options := List_Options{}) -> ^Document {
	document := empty()
	if list.list == nil {
		return document
	}

	for field, i in list.list {
		align := empty()

		p.source_position = field.pos

		if i == 0 && .Enforce_Newline in options {
			comment, ok := visit_comments(p, list.list[i].pos)
			if _, is_nil := comment.(Document_Nil); !is_nil {
				comment = cons(comment, newline(1))
			}
			document = cons(comment, document)
		}

		if .Using in field.flags {
			document = cons(document, text("using"), break_with_no_newline())
		}

		if .Subtype in field.flags {
			document = cons(document, text("#subtype"), break_with_no_newline())
		}

		name_options := List_Options{.Add_Comma}

		if (.Enforce_Newline in options) {
			alignment := get_possible_field_alignment(list.list)

			if alignment > 0 {
				length := 0
				for name in field.names {
					length += get_node_length(name) + 2
					if .Using in field.flags {
						length += 6
					}
					if .Subtype in field.flags {
						length += 9
					}
				}
				align = repeat_space(alignment - length)
			}
			document = cons(document, visit_exprs(p, field.names, name_options))
		} else {
			document = cons_with_opl(document, visit_exprs(p, field.names, name_options))
		}

		if field.type != nil {
			if len(field.names) != 0 {
				document = cons(document, text(":"), align)
			}
			document = cons_with_opl(document, visit_expr(p, field.type))
		} else {
			document = cons(document, text(":"), text("="))
			document = cons_with_opl(document, visit_expr(p, field.default_value))
		}

		if field.tag.text != "" {
			document = cons_with_nopl(document, text_token(p, field.tag))
		}

		if (i != len(list.list) - 1 || .Trailing in options) && .Add_Comma in options {
			document = cons(document, text(","))
		}

		if i != len(list.list) - 1 && .Enforce_Newline in options {
			comment, _ := visit_comments(p, list.list[i + 1].pos)
			document = cons(document, comment, newline(1))
		} else {
			comment, _ := visit_comments(p, list.end)
			document = cons(document, comment)
		}
	}
	return document
}

@(private)
visit_proc_tags :: proc(p: ^Printer, proc_tags: ast.Proc_Tags) -> ^Document {
	document := empty()

	if .Bounds_Check in proc_tags {
		document = cons_with_opl(document, text("#bounds_check"))
	}

	if .No_Bounds_Check in proc_tags {
		document = cons_with_opl(document, text("#no_bounds_check"))
	}

	if .Optional_Ok in proc_tags {
		document = cons_with_opl(document, text("#optional_ok"))
	}

	if .Optional_Allocator_Error in proc_tags {
		document = cons_with_opl(document, text("#optional_allocator_error"))
	}

	return group(cons_with_nopl(if_break("\\"), document))
}

@(private)
visit_proc_type :: proc(p: ^Printer, proc_type: ast.Proc_Type, contains_body: bool) -> ^Document {
	document := text("proc")

	explicit_calling := false

	if v, ok := proc_type.calling_convention.(string); ok {
		explicit_calling = true
		document = cons_with_nopl(document, text(v))
	}

	if explicit_calling {
		document = cons_with_nopl(document, text("("))
	} else {
		document = cons(document, text("("))
	}

	contain_comments := contains_comments_in_range(p, proc_type.pos, proc_type.end)

	options: List_Options

	if contain_comments {
		options |= {.Enforce_Newline}
	}

	document = cons(
		document,
		nest(
			cons(
				len(proc_type.params.list) > 0 ? break_with("") : empty(),
				visit_signature_list(p, proc_type.params, true, false, options),
			),
		),
	)
	document = cons(document, break_with(""), text(")"))

	if proc_type.results != nil && len(proc_type.results.list) > 0 {
		document = cons_with_nopl(document, text("-"))
		document = cons(document, text(">"))

		use_parens := false

		if len(proc_type.results.list) > 1 {
			use_parens = true
		} else if len(proc_type.results.list) == 1 {
			for name in proc_type.results.list[0].names {
				if ident, ok := name.derived.(^ast.Ident); ok {
					if ident.name != "_" {
						use_parens = true
					}
				}
			}
		}

		if use_parens {
			document = cons_with_nopl(document, text("("))
			document = cons(
				document,
				nest(cons(break_with(""), visit_signature_list(p, proc_type.results, contains_body, true))),
			)
			document = cons(document, break_with(""), text(")"))
		} else {
			document = cons_with_nopl(
				document,
				nest(group(visit_signature_list(p, proc_type.results, contains_body, true))),
			)
		}
	} else if proc_type.diverging {
		document = cons_with_nopl(document, text("-"))
		document = cons(document, text(">"))
		document = cons_with_nopl(document, text("!"))
	}

	if contain_comments {
		return enforce_break(document)
	}

	return document
}


@(private)
visit_binary_expr :: proc(p: ^Printer, binary: ast.Binary_Expr, nested := false) -> ^Document {
	document := empty()

	nest_expression := false

	if binary.left != nil {
		if b, ok := binary.left.derived.(^ast.Binary_Expr); ok {
			pa := parser.Parser {
				allow_in_expr = true,
			}
			nest_expression = parser.token_precedence(&pa, b.op.kind) != parser.token_precedence(&pa, binary.op.kind)
			document = cons(document, visit_binary_expr(p, b^, nest_expression))
		} else {
			document = cons(document, visit_expr(p, binary.left, nested ? .Binary_Expr : .Generic))
		}
	}

	if nest_expression {
		document = nest(document)
		document = group(document)
	}

	document = cons_with_nopl(document, text(binary.op.text))

	if binary.right != nil {
		if b, ok := binary.right.derived.(^ast.Binary_Expr); ok {
			document = cons_with_opl(document, group(nest(visit_binary_expr(p, b^, true))))
		} else {
			document = cons_with_opl(document, group(nest(visit_expr(p, binary.right, .Binary_Expr))))
		}
	}

	return document
}

@(private)
visit_call_exprs :: proc(p: ^Printer, call_expr: ^ast.Call_Expr) -> ^Document {
	document := empty()

	ellipsis := call_expr.ellipsis.kind == .Ellipsis


	for expr, i in call_expr.args {
		if call_expr.ellipsis.pos.offset <= expr.pos.offset && ellipsis {
			document = cons(document, text(".."))
			ellipsis = false
		}

		document = cons(document, group(visit_expr(p, expr, .Call_Expr)))

		if i != len(call_expr.args) - 1 {
			document = cons(document, text(","))

			//need to look for comments before we write the comma with break
			comments, _ := visit_comments(p, call_expr.args[i + 1].pos)

			document = cons(document, comments, break_with_space())
		} else {
			comments, _ := visit_comments(p, call_expr.close)
			document = cons(document, if_break(","), comments)
		}

	}
	return document
}

@(private)
visit_signature_field_flag :: proc(p: ^Printer, flags: ast.Field_Flags) -> ^Document {
	document := empty()

	if .Any_Int in flags {
		document = cons_with_nopl(document, text("#any_int"))
	}

	if .C_Vararg in flags {
		document = cons_with_nopl(document, text("#c_vararg"))
	}

	if .No_Alias in flags {
		document = cons_with_nopl(document, text("#no_alias"))
	}

	if .Subtype in flags {
		document = cons_with_nopl(document, text("#subtype"))
	}

	if .By_Ptr in flags {
		document = cons_with_nopl(document, text("#by_ptr"))
	}

	if .Using in flags {
		document = cons_with_nopl(document, text("using"))
	}

	return document
}

@(private)
visit_signature_list :: proc(
	p: ^Printer,
	list: ^ast.Field_List,
	contains_body: bool,
	remove_blank: bool,
	options := List_Options{},
) -> ^Document {
	document := empty()

	for field, i in list.list {
		p.source_position = field.pos

		document = cons(document, visit_signature_field(p, field, remove_blank))

		if i != len(list.list) - 1 {
			if .Enforce_Newline in options {
				document = cons(document, text(","))
			} else {
				document = cons(document, text(","), break_with_space())
			}
		} else {
			if .Enforce_Newline not_in options {
				document = len(list.list) > 1 || contains_body ? cons(document, if_break(",")) : document
			} else {
				document = cons(document, text(","))
			}

		}

		if (i != len(list.list) - 1 && .Enforce_Newline in options) {
			comment, _ := visit_comments(p, list.list[i + 1].pos)
			document = cons(document, comment, newline(1))
		} else if .Enforce_Newline in options {
			comment, _ := visit_comments(p, list.list[i].end)
			document = cons(document, comment)
		}
	}

	comment, _ := visit_comments(p, list.end)
	document = cons(document, comment)

	return document
}

@(private)
visit_signature_field :: proc(p: ^Printer, field: ^ast.Field, remove_blank := true) -> ^Document {
	document := empty()
	flag := visit_signature_field_flag(p, field.flags)

	named := false

	for name in field.names {
		if ident, ok := name.derived.(^ast.Ident); ok {
			//for some reason the parser uses _ to mean empty
			if ident.name != "_" || !remove_blank {
				named = true
			}
		} else {
			//alternative is poly names
			named = true
		}
	}

	if named {
		document = cons(document, cons_with_nopl(flag, visit_exprs(p, field.names, {.Add_Comma})))

		if len(field.names) != 0 && field.type != nil {
			document = cons(document, text(":"), break_with_no_newline())
		}
	}

	if field.type != nil && field.default_value != nil {
		document = cons(document, visit_expr(p, field.type))
		document = cons_with_nopl(document, text("="))
		document = cons_with_nopl(document, visit_expr(p, field.default_value))
	} else if field.type != nil {
		document = cons(document, visit_expr(p, field.type))
	} else {
		document = cons_with_nopl(document, text(":"))
		document = cons(document, text("="))
		document = cons_with_nopl(document, visit_expr(p, field.default_value))
	}
	return group(document)
}

@(private)
repeat_space :: proc(amount: int) -> ^Document {
	document := empty()
	for i := 0; i < amount; i += 1 {
		document = cons(document, break_with_no_newline())
	}
	return document
}

@(private)
get_node_length :: proc(node: ^ast.Node) -> int {
	#partial switch v in node.derived {
	case ^ast.Ident:
		return strings.rune_count(v.name)
	case ^ast.Basic_Lit:
		return strings.rune_count(v.tok.text)
	case ^ast.Implicit_Selector_Expr:
		return strings.rune_count(v.field.name) + 1
	case ^ast.Binary_Expr:
		return 0
	case ^ast.Paren_Expr:
		return 1 + get_node_length(v.expr) + 1
	case ^ast.Pointer_Type:
		return 1 + get_node_length(v.elem)
	case ^ast.Selector_Expr:
		return get_node_length(v.expr) + strings.rune_count(v.op.text) + strings.rune_count(v.field.name)
	case:
		return 0
	}
}

@(private)
get_possible_field_alignment :: proc(fields: []^ast.Field) -> int {
	longest_name := 0

	for field in fields {
		length := 0
		for name in field.names {
			length += get_node_length(name) + 2
		}

		if .Using in field.flags {
			length += 6
		}

		longest_name = max(longest_name, length)
	}

	return longest_name
}

@(private)
get_possible_comp_lit_alignment :: proc(exprs: []^ast.Expr) -> int {
	longest_name := 0

	for expr in exprs {
		value, is_field_value := expr.derived.(^ast.Field_Value)

		if !is_field_value {
			return 0
		}

		if comp, is_comp := value.value.derived.(^ast.Comp_Lit); is_comp {
			if comp_lit_contains_fields(comp^) {
				return 0
			}
		}

		longest_name = max(longest_name, get_node_length(value.field))
	}

	return longest_name
}

@(private)
get_possible_enum_alignment :: proc(exprs: []^ast.Expr) -> int {
	longest_name := 0

	for expr in exprs {
		value, ok := expr.derived.(^ast.Field_Value)

		if !ok {
			return 0
		}

		longest_name = max(longest_name, get_node_length(value.field))
	}

	return longest_name
}

@(private)
get_possible_bit_field_alignment :: proc(fields: []^ast.Bit_Field_Field) -> (longest_name: int, longest_type: int) {
	for field in fields {
		longest_name = max(longest_name, get_node_length(field.name))
		longest_type = max(longest_type, get_node_length(field.type))
	}

	return
}<|MERGE_RESOLUTION|>--- conflicted
+++ resolved
@@ -1574,15 +1574,14 @@
 			document = cons_with_nopl(document, visit_expr(p, v.align))
 		}
 
-<<<<<<< HEAD
 		if v.max_field_align != nil {
 			document = cons_with_nopl(document, text("#field_align"))
 			document = cons_with_nopl(document, visit_expr(p, v.max_field_align))
-=======
+    }
+
 		if v.min_field_align != nil {
 			document = cons_with_nopl(document, text("#field_align"))
 			document = cons_with_nopl(document, visit_expr(p, v.min_field_align))
->>>>>>> aa69e5e4
 		}
 
 		document = cons_with_nopl(document, visit_where_clauses(p, v.where_clauses))
