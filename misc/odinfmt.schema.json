--- conflicted
+++ resolved
@@ -56,17 +56,17 @@
 			"default": false,
 			"description": "When statement in the clause contains one simple statement, it will inline the case and statement in one line"
 		},
-<<<<<<< HEAD
+
 		"spaces_around_colons": {
 			"type": "boolean",
 			"default": false,
 			"description": "Put a space on both sides of a single colon during variable/field declaration, such as `foo : bar`"
-=======
+    },
+
 		"sort_imports": {
 			"type": "boolean",
 			"default": true,
 			"description": "Sorts imports alphabetically"
->>>>>>> e1cafb6b
 		}
 	},
 	"required": []
