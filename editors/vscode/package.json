{
	"name": "ols",
	"publisher": "DanielGavin",
	"displayName": "Odin Language",
	"description": "Odin language support",
	"repository": {
		"type": "git",
		"url": "git://github.com/DanielGavin/ols.git"
	},
<<<<<<< HEAD
	"version": "0.1.29",
=======
	"version": "0.1.30",
>>>>>>> 9fc36bfa
	"engines": {
		"vscode": "^1.66.0"
	},
	"categories": [
		"Programming Languages"
	],
	"activationEvents": [
		"onLanguage:odin"
	],
	"icon": "images/emblem.png",
	"main": "./out/extension.js",
	"contributes": {
		"commands": [
			{
				"command": "ols.start",
				"title": "Start Odin Language Server",
				"category": "Odin Language Server"
			},
			{
				"command": "ols.stop",
				"title": "Stop Odin Language Server",
				"category": "Odin Language Server"
			},
			{
				"command": "ols.restart",
				"title": "Restart Odin Language Server",
				"category": "Odin Language Server"
			},
			{
				"command": "ols.createOls",
				"title": "Create ols.json file in project",
				"category": "Odin Language Server"
			}
		],
		"configuration": {
			"type": "object",
			"title": "Odin language client configuration",
			"properties": {
				"ols.prompt.AskCreateOLS": {
					"type": "boolean",
					"default": true,
					"description": "Ask if it should create an ols.json file if it's not in the project."
				},
				"ols.updates.askBeforeDownload": {
					"type": "boolean",
					"default": true,
					"description": "Whether to ask for permission before downloading any files from the Internet."
				},
				"ols.server.path": {
					"type": [
						"null",
						"string"
					],
					"default": null,
					"markdownDescription": "Path to ols executable"
				},
				"ols.trace.server": {
					"scope": "window",
					"type": "string",
					"enum": [
						"off",
						"messages",
						"verbose"
					],
					"default": "off",
					"description": "Traces the communication between VS Code and the language server."
				},
				"ols.debug.engine": {
					"type": "string",
					"enum": [
						"auto",
						"vadimcn.vscode-lldb",
						"ms-vscode.cpptools"
					],
					"default": "auto",
					"description": "Preferred debug engine.",
					"markdownEnumDescriptions": [
						"[CodeLLDB](https://marketplace.visualstudio.com/items?itemName=vadimcn.vscode-lldb) > [MS C++ tools](https://marketplace.visualstudio.com/items?itemName=ms-vscode.cpptools)",
						"Use [CodeLLDB](https://marketplace.visualstudio.com/items?itemName=vadimcn.vscode-lldb)",
						"Use [MS C++ tools](https://marketplace.visualstudio.com/items?itemName=ms-vscode.cpptools)"
					]
				}
			}
		},
		"languages": [
			{
				"id": "odin",
				"aliases": [
					"odin",
					"Odin"
				],
				"icon": {
					"light": "./fileicons/odin-file.svg",
					"dark": "./fileicons/odin-file.svg"
				},
				"extensions": [
					".odin"
				],
				"configuration": "./language-configuration.json"
			}
		],
		"grammars": [
			{
				"language": "odin",
				"scopeName": "source.odin",
				"path": "./syntaxes/odin.tmLanguage.json"
			},
			{
				"scopeName": "markdown.odin.codeblock",
				"path": "./syntaxes/codeblock.json",
				"injectTo": [
					"text.html.markdown"
				],
				"embeddedLanguages": {
					  "meta.embedded.block.odin": "odin"
					}
			}
		],
		"breakpoints": [
			{
				"language": "odin"
			}
		]
	},
	"scripts": {
		"compile": "tsc -p ./",
		"lint": "eslint src --ext ts",
		"watch": "tsc -watch -p ./",
		"pretest": "npm run compile && npm run lint",
		"package": "vsce package -o extension.vsix",
		"build": "npm run compile && npm run package",
		"test": "node ./out/test/runTest.js"
	},
	"devDependencies": {
		"@types/glob": "^7.2.0",
		"@types/mocha": "^9.1.0",
		"@types/node": "~16.11.7",
		"@types/node-fetch": "^2.6.1",
		"@types/vscode": "~1.66.0",
		"@typescript-eslint/eslint-plugin": "^4.33.0",
		"@typescript-eslint/parser": "^4.33.0",
		"eslint": "^7.32.0",
		"glob": "^7.2.0",
		"mocha": "^10.2.0",
		"typescript": "^4.6.2",
		"vsce": "^1.97.0",
		"vscode-test": "^1.6.1"
	},
	"dependencies": {
		"adm-zip": "^0.5.9",
		"https-proxy-agent": "^5.0.0",
		"node-fetch": "^2.6.7",
		"vscode-languageclient": "9.0.1"
	},
	"configurationDefaults": {
		"[odin]": {
			"editor.semanticHighlighting.enabled": true
		}
	}
}<|MERGE_RESOLUTION|>--- conflicted
+++ resolved
@@ -7,11 +7,7 @@
 		"type": "git",
 		"url": "git://github.com/DanielGavin/ols.git"
 	},
-<<<<<<< HEAD
-	"version": "0.1.29",
-=======
 	"version": "0.1.30",
->>>>>>> 9fc36bfa
 	"engines": {
 		"vscode": "^1.66.0"
 	},
