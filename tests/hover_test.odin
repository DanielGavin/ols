--- conflicted
+++ resolved
@@ -708,10 +708,14 @@
 		main :: proc() {
 			result, ok := fo{*}o(10, 10)
 		}
-		`
-	}
-
-	test.expect_hover(t, &source, "test.foo: proc(i: int, j: int, allocator := context.allocator) -> (_: int, _: bool)")
+		`,
+	}
+
+	test.expect_hover(
+		t,
+		&source,
+		"test.foo: proc(i: int, j: int, allocator := context.allocator) -> (_: int, _: bool)",
+	)
 }
 
 @(test)
@@ -741,7 +745,7 @@
 		main :: proc() {
 			result, ok := fo{*}o()
 		}
-		`
+		`,
 	}
 
 	test.expect_hover(t, &source, "test.foo: proc(allocator := context.allocator) -> (_: int, _: bool)")
@@ -774,7 +778,7 @@
 		main :: proc() {
 			result, ok := fo{*}o(10, "testing")
 		}
-		`
+		`,
 	}
 
 	test.expect_hover(t, &source, "test.foo: proc(i: int, s := \"hello\") -> (_: int, _: bool)")
@@ -807,21 +811,25 @@
 			foo_int2,
 			foo_string,
 		}
-		`
-		},
-	)
-	source := test.Source {
-		main = `package test
+		`,
+		},
+	)
+	source := test.Source {
+		main     = `package test
 		import "my_package"
 
 		main :: proc() {
 			result, ok := my_package.fo{*}o(10)
 		}
 		`,
-		packages = packages[:]
-	}
-
-	test.expect_hover(t, &source, "my_package.foo: proc(i: int, allocator := context.allocator, loc := #caller_location) -> (_: int, _: bool)")
+		packages = packages[:],
+	}
+
+	test.expect_hover(
+		t,
+		&source,
+		"my_package.foo: proc(i: int, allocator := context.allocator, loc := #caller_location) -> (_: int, _: bool)",
+	)
 }
 
 @(test)
@@ -851,18 +859,18 @@
 			foo_int2,
 			foo_string,
 		}
-		`
-		},
-	)
-	source := test.Source {
-		main = `package test
+		`,
+		},
+	)
+	source := test.Source {
+		main     = `package test
 		import "my_package"
 
 		main :: proc() {
 			res{*}ult, ok := my_package.foo("Hello, world!")
 		}
 		`,
-		packages = packages[:]
+		packages = packages[:],
 	}
 
 	test.expect_hover(t, &source, "test.result: int")
@@ -887,10 +895,14 @@
 		main :: proc() {
 			result, ok := foo(10, 10)
 		}
-		`
-	}
-
-	test.expect_hover(t, &source, "test.foo: proc {\n\tfoo_none :: proc(allocator := context.allocator) -> (_: int, _: bool),\n\tfoo_int :: proc(i: int, allocator := context.allocator) -> (_: int, _: bool),\n}")
+		`,
+	}
+
+	test.expect_hover(
+		t,
+		&source,
+		"test.foo: proc {\n\tfoo_none :: proc(allocator := context.allocator) -> (_: int, _: bool),\n\tfoo_int :: proc(i: int, allocator := context.allocator) -> (_: int, _: bool),\n}",
+	)
 }
 
 @(test)
@@ -901,7 +913,7 @@
 			str := "Hello, World!"
 			s{*}ub_str := str[0:5]
 		}
-		`
+		`,
 	}
 
 	test.expect_hover(t, &source, "test.sub_str: string")
@@ -941,44 +953,13 @@
 		main :: proc() {
 			foo := F{*}oo{}
 		}
-		`
+		`,
 	}
 
 	test.expect_hover(t, &source, "test.Foo: struct {\n\tbar: int,\n}")
 }
 
 @(test)
-<<<<<<< HEAD
-ast_hover_inside_multi_pointer_struct :: proc(t: ^testing.T) {
-	source := test.Source {
-		main = `package main
-
-		S1 :: struct {
-			s2_ptr: [^]S2,
-		}
-
-		S2 :: struct {
-			field: S3,
-			i: int,
-			s: int,
-		}
-
-		S3 :: struct {
-			s3: int,
-		}
-
-		main :: proc() {
-			x := S1 {
-				s2_ptr = &S2 {
-					fi{*}eld = S3 {}
-				}
-			}
-		}
-		`
-	}
-
-	test.expect_hover(t, &source, "S2.field: S3")
-=======
 ast_hover_proc_overloading_arg_with_selector_expr :: proc(t: ^testing.T) {
 	source := test.Source {
 		main = `package test
@@ -998,7 +979,7 @@
 		main :: proc(f: Foo) {
 			fo{*}o(f.bar)
 		}
-		`
+		`,
 	}
 
 	test.expect_hover(t, &source, "test.foo: proc(i: int)")
@@ -1023,11 +1004,11 @@
 			foo_none,
 			foo_string,
 		}
-		`
-		},
-	)
-	source := test.Source {
-		main = `package test
+		`,
+		},
+	)
+	source := test.Source {
+		main     = `package test
 		import "my_package"
 
 		Foo :: struct {
@@ -1038,7 +1019,7 @@
 			result, ok := my_package.f{*}oo(f.i)
 		}
 		`,
-		packages = packages[:]
+		packages = packages[:],
 	}
 
 	test.expect_hover(t, &source, "my_package.foo: proc(x := 1) -> (_: int, _: bool)")
@@ -1063,7 +1044,7 @@
 			foo_none,
 			foo_string,
 		}
-		`
+		`,
 		},
 		test.Package {
 			pkg = "my_package2",
@@ -1072,11 +1053,11 @@
 			Bar :: struct {
 				my_int: int
 			}
-		`
-		},
-	)
-	source := test.Source {
-		main = `package test
+		`,
+		},
+	)
+	source := test.Source {
+		main     = `package test
 		import "my_package"
 		import "my_package2"
 
@@ -1088,7 +1069,7 @@
 			result, ok := my_package.f{*}oo(bar.my_int)
 		}
 		`,
-		packages = packages[:]
+		packages = packages[:],
 	}
 
 	test.expect_hover(t, &source, "my_package.foo: proc(x := 1) -> (_: int, _: bool)")
@@ -1106,11 +1087,11 @@
 		foo :: proc(x := 1) -> (int, bool) {
 			return 1, false
 		}
-		`
-		},
-	)
-	source := test.Source {
-		main = `package test
+		`,
+		},
+	)
+	source := test.Source {
+		main     = `package test
 		import "my_package"
 
 		Foo :: struct {
@@ -1122,7 +1103,7 @@
 			result, ok := my_package.f{*}oo(1)
 		}
 		`,
-		packages = packages[:]
+		packages = packages[:],
 	}
 
 	test.expect_hover(t, &source, "my_package.foo: proc(x := 1) -> (_: int, _: bool)")
@@ -1141,11 +1122,11 @@
 			Foo :: struct {
 				foo: string,
 			}
-		`
-		},
-	)
-	source := test.Source {
-		main = `package test
+		`,
+		},
+	)
+	source := test.Source {
+		main     = `package test
 		import "my_package"
 
 		Foo :: struct {
@@ -1156,7 +1137,7 @@
 			foo := my_package.F{*}oo{}
 		}
 		`,
-		packages = packages[:]
+		packages = packages[:],
 	}
 
 	test.expect_hover(t, &source, "my_package.Foo: struct {\n\tfoo: string,\n}")
@@ -1175,11 +1156,11 @@
 			Foo :: struct {
 				foo: string,
 			}
-		`
-		},
-	)
-	source := test.Source {
-		main = `package test
+		`,
+		},
+	)
+	source := test.Source {
+		main     = `package test
 		import "my_package"
 
 
@@ -1191,7 +1172,7 @@
 			foo := my_package.F{*}oo{}
 		}
 		`,
-		packages = packages[:]
+		packages = packages[:],
 	}
 
 	test.expect_hover(t, &source, "my_package.Foo: struct {\n\tfoo: string,\n}")
@@ -1201,18 +1182,12 @@
 ast_hover_distinguish_symbols_in_packages_variable :: proc(t: ^testing.T) {
 	packages := make([dynamic]test.Package, context.temp_allocator)
 
-	append(
-		&packages,
-		test.Package {
-			pkg = "my_package",
-			source = `package my_package
+	append(&packages, test.Package{pkg = "my_package", source = `package my_package
 
 			my_var := "my_var"
-		`
-		},
-	)
-	source := test.Source {
-		main = `package test
+		`})
+	source := test.Source {
+		main     = `package test
 		import "my_package"
 
 
@@ -1222,11 +1197,42 @@
 			foo := my_package.my_va{*}r
 		}
 		`,
-		packages = packages[:]
+		packages = packages[:],
 	}
 
 	test.expect_hover(t, &source, "my_package.my_var: string")
->>>>>>> 5e55397d
+}
+
+@(test)
+ast_hover_inside_multi_pointer_struct :: proc(t: ^testing.T) {
+	source := test.Source {
+		main = `package main
+
+		S1 :: struct {
+			s2_ptr: [^]S2,
+		}
+
+		S2 :: struct {
+			field: S3,
+			i: int,
+			s: int,
+		}
+
+		S3 :: struct {
+			s3: int,
+		}
+
+		main :: proc() {
+			x := S1 {
+				s2_ptr = &S2 {
+					fi{*}eld = S3 {}
+				}
+			}
+		}
+		`,
+	}
+
+	test.expect_hover(t, &source, "S2.field: S3")
 }
 /*
 
