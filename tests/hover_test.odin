--- conflicted
+++ resolved
@@ -83,7 +83,11 @@
 		packages = packages[:],
 	}
 
-	test.expect_hover(t, &source, "test.cool: my_package.My_Struct :: struct {\n\tone:   int,\n\ttwo:   int,\n\tthree: int,\n}")
+	test.expect_hover(
+		t,
+		&source,
+		"test.cool: my_package.My_Struct :: struct {\n\tone:   int,\n\ttwo:   int,\n\tthree: int,\n}",
+	)
 }
 
 @(test)
@@ -113,7 +117,11 @@
 		packages = packages[:],
 	}
 
-	test.expect_hover(t, &source, "test.cool: ^my_package.My_Struct :: struct {\n\tone:   int,\n\ttwo:   int,\n\tthree: int,\n}")
+	test.expect_hover(
+		t,
+		&source,
+		"test.cool: ^my_package.My_Struct :: struct {\n\tone:   int,\n\ttwo:   int,\n\tthree: int,\n}",
+	)
 }
 
 @(test)
@@ -417,7 +425,7 @@
 
 		foo: Foo
 		foo = .Fo{*}o1
-		`
+		`,
 	}
 
 	test.expect_hover(t, &source, "test.Foo: .Foo1")
@@ -436,37 +444,12 @@
 
 		bar: Bar
 		bar = .Fo{*}o1
-		`
+		`,
 	}
 
 	test.expect_hover(t, &source, "test.Bar: .Foo1")
 }
 
-<<<<<<< HEAD
-
-@(test)
-ast_hover_within_struct_declaration :: proc(t: ^testing.T) {
-	source := test.Source {
-		main = `package test
-
-		get_int :: proc() -> int {
-			return 42
-		}
-
-		Bar :: struct {
-			foo: int
-		}
-
-		main :: proc() {
-			bar := Bar {
-				foo = get_i{*}nt(),
-			}
-		}
-		`
-	}
-
-	test.expect_hover(t, &source, "test.get_int: proc() -> int")
-=======
 @(test)
 ast_hover_struct :: proc(t: ^testing.T) {
 	source := test.Source {
@@ -477,7 +460,7 @@
 		}
 
 		foo := F{*}oo{}
-		`
+		`,
 	}
 
 	test.expect_hover(t, &source, "test.Foo: struct {\n\tbar: int,\n\tf:   proc(a: int) -> int,\n}")
@@ -523,7 +506,7 @@
 		}
 
 		fo{*}o := Foo{}
-		`
+		`,
 	}
 
 	test.expect_hover(t, &source, "test.foo: test.Foo :: struct {\n\tbar: int,\n\tf:   proc(a: int) -> int,\n}")
@@ -539,7 +522,7 @@
 		}
 
 		foo: F{*}oo
-		`
+		`,
 	}
 
 	test.expect_hover(t, &source, "test.Foo: enum {\n\tFoo1,\n\tFoo2,\n}")
@@ -555,7 +538,7 @@
 		}
 
 		f{*}oo: Foo
-		`
+		`,
 	}
 
 	test.expect_hover(t, &source, "test.foo: test.Foo :: enum {\n\tFoo1,\n\tFoo2,\n}")
@@ -571,7 +554,7 @@
 		}
 
 		foo: F{*}oo
-		`
+		`,
 	}
 
 	test.expect_hover(t, &source, "test.Foo: union {\n\tstring,\n\tint,\n}")
@@ -587,7 +570,7 @@
 		}
 
 		f{*}oo: Foo
-		`
+		`,
 	}
 
 	test.expect_hover(t, &source, "test.foo: test.Foo :: union {\n\tstring,\n\tint,\n}")
@@ -605,11 +588,34 @@
 		foo := Foo{
 			bar = 1
 		}
-		`
+		`,
 	}
 
 	test.expect_hover(t, &source, "Foo.bar: int")
->>>>>>> 53b3b087
+}
+
+@(test)
+ast_hover_within_struct_declaration :: proc(t: ^testing.T) {
+	source := test.Source {
+		main = `package test
+
+		get_int :: proc() -> int {
+			return 42
+		}
+
+		Bar :: struct {
+			foo: int
+		}
+
+		main :: proc() {
+			bar := Bar {
+				foo = get_i{*}nt(),
+			}
+		}
+		`,
+	}
+
+	test.expect_hover(t, &source, "test.get_int: proc() -> int")
 }
 /*
 
