package tests

import "core:fmt"
import "core:testing"

import test "src:testing"

@(test)
ast_hover_default_intialized_parameter :: proc(t: ^testing.T) {
	source := test.Source {
		main     = `package test

		my_function :: proc(a := false) {
			b := a{*};
		}

		`,
		packages = {},
	}

	test.expect_hover(t, &source, "test.a: bool")
}

@(test)
ast_hover_default_parameter_enum :: proc(t: ^testing.T) {
	source := test.Source {
		main     = `package test
		procedure :: proc(called_from: Expr_Called_Type = .None, options := List_Options{}) {
		}

		main :: proc() {
			procedure{*}
		}
		`,
		packages = {},
	}

	test.expect_hover(
		t,
		&source,
		"test.procedure: proc(called_from: Expr_Called_Type = .None, options := List_Options{})",
	)
}
@(test)
ast_hover_parameter :: proc(t: ^testing.T) {
	source := test.Source {
		main     = `package test

		main :: proc(cool: int) {
			cool{*}
		}
		`,
		packages = {},
	}

	test.expect_hover(t, &source, "test.cool: int")
}

@(test)
ast_hover_external_package_parameter :: proc(t: ^testing.T) {
	packages := make([dynamic]test.Package, context.temp_allocator)

	append(
		&packages,
		test.Package {
			pkg = "my_package",
			source = `package my_package
		My_Struct :: struct {
			one: int,
			two: int,
			three: int,
		}
		`,
		},
	)
	source := test.Source {
		main     = `package test
		import "my_package"
		main :: proc(cool: my_package.My_Struct) {
			cool{*}
		}
		`,
		packages = packages[:],
	}

	test.expect_hover(
		t,
		&source,
		"test.cool: my_package.My_Struct :: struct {\n\tone:   int,\n\ttwo:   int,\n\tthree: int,\n}",
	)
}

@(test)
ast_hover_external_package_parameter_pointer :: proc(t: ^testing.T) {
	packages := make([dynamic]test.Package, context.temp_allocator)

	append(
		&packages,
		test.Package {
			pkg = "my_package",
			source = `package my_package
		My_Struct :: struct {
			one: int,
			two: int,
			three: int,
		}
		`,
		},
	)
	source := test.Source {
		main     = `package test
		import "my_package"
		main :: proc(cool: ^my_package.My_Struct) {
			cool{*}
		}
		`,
		packages = packages[:],
	}

	test.expect_hover(
		t,
		&source,
		"test.cool: ^my_package.My_Struct :: struct {\n\tone:   int,\n\ttwo:   int,\n\tthree: int,\n}",
	)
}

@(test)
ast_hover_procedure_package_parameter :: proc(t: ^testing.T) {
	packages := make([dynamic]test.Package, context.temp_allocator)

	append(
		&packages,
		test.Package {
			pkg = "my_package",
			source = `package my_package
		My_Struct :: struct {
			one: int,
			two: int,
			three: int,
		}
		`,
		},
	)
	source := test.Source {
		main     = `package test
		import "my_package"
		main :: proc(cool: my_packa{*}ge.My_Struct) {
			
		}
		`,
		packages = packages[:],
	}

	test.expect_hover(t, &source, "my_package: package")
}

@(test)
ast_hover_procedure_with_default_comp_lit :: proc(t: ^testing.T) {
	source := test.Source {
		main = `package test
		Color :: struct {
			r: int,
			g: int,
			b: int,
			a: int,
		}

		fa{*} :: proc(color_ : Color = { 255, 255, 255, 255 })

		`,
	}

	test.expect_hover(t, &source, "test.fa: proc(color_: Color = {255, 255, 255, 255})")
}

@(test)
ast_hover_same_name_in_selector_and_field :: proc(t: ^testing.T) {
	source := test.Source {
		main = `package test
		Color :: struct {
			color: int,
		}

		f :: proc() {
			color: Color
			color.colo{*}r
		}
		`,
	}

	test.expect_hover(t, &source, "Color.color: int")
}

@(test)
ast_hover_on_sliced_result :: proc(t: ^testing.T) {
	source := test.Source {
		main = `package test
		f :: proc() {
			buf: [420]byte
			slic{*}e := buf[2:20]
		}
		`,
	}

	test.expect_hover(t, &source, "test.slice: []byte")
}

@(test)
ast_hover_on_array_variable :: proc(t: ^testing.T) {
	source := test.Source {
		main = `package test
		Vec :: [2]f32
		vec: Ve{*}c
		`,
	}

	test.expect_hover(t, &source, "test.Vec: [2]f32")
}

@(test)
ast_hover_on_array_infer_length_variable :: proc(t: ^testing.T) {
	source := test.Source {
		main = `package test
		ve{*}c :: [?]f32{1, 2, 3}
		`,
	}

	test.expect_hover(t, &source, "test.vec: [?]f32")
}

@(test)
ast_hover_on_bitset_variable :: proc(t: ^testing.T) {
	source := test.Source {
		main = `package test
		test :: proc () {
			Foo :: enum {A,B,C}
			derived_{*}bit_set := bit_set[Foo]{}
			}
		`,
	}

	test.expect_hover(t, &source, "test.derived_bit_set: bit_set[Foo]")
}

@(test)
ast_hover_on_union_assertion :: proc(t: ^testing.T) {
	source := test.Source {
		main = `package test
		test :: proc () {
			Foo :: union {int}
			foo: Foo = int(0)
			nu{*}m, _ := foo.(int)
		}
		`,
	}

	test.expect_hover(t, &source, "test.num: int")
}

@(test)
ast_hover_on_union_assertion_with_or_continue :: proc(t: ^testing.T) {
	source := test.Source {
		main = `package test
		test :: proc () {
			Foo :: union {int}
			foo: Foo = int(0)
			for {
				nu{*}m := foo.(int) or_continue
			}
		}
		`,
	}

	test.expect_hover(t, &source, "test.num: int")
}

@(test)
ast_hover_on_union_assertion_with_or_else :: proc(t: ^testing.T) {
	source := test.Source {
		main = `package test
		test :: proc () {
			Foo :: union {int}
			foo: Foo = int(0)
			nu{*}m := foo.(int) or_else 0
		}
		`,
	}

	test.expect_hover(t, &source, "test.num: int")
}

@(test)
ast_hover_on_union_assertion_with_or_return :: proc(t: ^testing.T) {
	source := test.Source {
		main = `package test
		test :: proc () -> bool {
			Foo :: union {int}
			foo: Foo = int(0)
			nu{*}m := foo.(int) or_return
			return true
		}
		`,
	}

	test.expect_hover(t, &source, "test.num: int")
}

@(test)
ast_hover_struct_field_selector_completion :: proc(t: ^testing.T) {

	packages := make([dynamic]test.Package, context.temp_allocator)

	append(
		&packages,
		test.Package {
			pkg = "my_package",
			source = `package my_package
		My_Struct :: struct {
			one: int,
			two: int,
			three: int,
		}
		`,
		},
	)

	source := test.Source {
		main     = `package test

		import "my_package"
		My_Foo :: struct {
			bar: my_package.My_Stru{*}ct,
		}

		my_package :: proc() {
		
		}
		
		`,
		packages = packages[:],
	}

	test.expect_hover(t, &source, "my_package.My_Struct: struct {\n\tone:   int,\n\ttwo:   int,\n\tthree: int,\n}")
}

@(test)
ast_hover_package_with_value_decl_same_name :: proc(t: ^testing.T) {

	packages := make([dynamic]test.Package, context.temp_allocator)

	append(
		&packages,
		test.Package{pkg = "my_package", source = `package my_package
		my_package :: proc() -> int {}
		`},
	)

	source := test.Source {
		main     = `package test
		import "my_package"
		main :: proc() {
			_ = my_package.my_pack{*}age()
		}
		`,
		packages = packages[:],
	}

	test.expect_hover(t, &source, "my_package.my_package: proc() -> int")
}


@(test)
ast_hover_proc_group :: proc(t: ^testing.T) {
	source := test.Source {
		main     = `package test
		add_num :: proc(a, b: int) -> int {return a + b}

		add_vec :: proc(a, b: [2]f32) -> [2]f32 {return a + b}

		add :: proc {
			add_num,
			add_vec,
		}
		main :: proc() {
			foo := ad{*}d(2, 2)
		}	

		`,
		packages = {},
	}

	test.expect_hover(t, &source, "test.add: proc(a, b: int) -> int")
}

@(test)
ast_hover_proc_with_proc_parameter :: proc(t: ^testing.T) {
	source := test.Source {
		main = `package test
		a{*}a :: proc(p: proc()) {}
		`,
	}

	test.expect_hover(t, &source, "test.aa: proc(p: proc())")
}

@(test)
ast_hover_proc_with_proc_parameter_with_return :: proc(t: ^testing.T) {
	source := test.Source {
		main = `package test
		a{*}a :: proc(p: proc() -> int) {}
		`,
	}

	test.expect_hover(t, &source, "test.aa: proc(p: proc() -> int)")
}

@(test)
ast_hover_enum_implicit_selector :: proc(t: ^testing.T) {
	source := test.Source {
		main = `package test
		Foo :: enum {
			Foo1,
			Foo2,
		}

		foo: Foo
		foo = .Fo{*}o1
		`,
	}

	test.expect_hover(t, &source, "test.Foo: .Foo1")
}

@(test)
ast_hover_union_implicit_selector :: proc(t: ^testing.T) {
	source := test.Source {
		main = `package test
		Foo :: enum {
			Foo1,
			Foo2,
		}

		Bar :: union { Foo, int }

		bar: Bar
		bar = .Fo{*}o1
		`,
	}

	test.expect_hover(t, &source, "test.Bar: .Foo1")
}

@(test)
<<<<<<< HEAD
ast_hover_struct :: proc(t: ^testing.T) {
	source := test.Source {
		main = `package test
		Foo :: struct {
			bar: int,
			f: proc(a: int) -> int,
		}

		foo := F{*}oo{}
		`,
	}

	test.expect_hover(t, &source, "test.Foo: struct {\n\tbar: int,\n\tf:   proc(a: int) -> int,\n}")
}

@(test)
ast_hover_proc_param_with_struct_from_another_package :: proc(t: ^testing.T) {
=======
ast_hover_foreign_package_name_collision :: proc(t: ^testing.T) {
>>>>>>> f6335de7
	packages := make([dynamic]test.Package, context.temp_allocator)

	append(
		&packages,
		test.Package {
			pkg = "my_package",
			source = `package my_package
<<<<<<< HEAD
		My_Struct :: struct {
			one: int,
			two: int,
			three: int,
		}
		`,
		},
	)
	source := test.Source {
		main     = `package test
		import "my_package"
		main :: proc(cool: my_package.My{*}_Struct) {
			cool
		}
		`,
		packages = packages[:],
	}

	test.expect_hover(t, &source, "my_package.My_Struct: struct {\n\tone:   int,\n\ttwo:   int,\n\tthree: int,\n}")
}

@(test)
ast_hover_struct_variable :: proc(t: ^testing.T) {
	source := test.Source {
		main = `package test
		Foo :: struct {
			bar: int,
			f: proc(a: int) -> int,
		}

		fo{*}o := Foo{}
		`,
	}

	test.expect_hover(t, &source, "test.foo: test.Foo :: struct {\n\tbar: int,\n\tf:   proc(a: int) -> int,\n}")
}

@(test)
ast_hover_enum :: proc(t: ^testing.T) {
	source := test.Source {
		main = `package test
		Foo :: enum {
			Foo1,
			Foo2,
		}

		foo: F{*}oo
		`,
	}

	test.expect_hover(t, &source, "test.Foo: enum {\n\tFoo1,\n\tFoo2,\n}")
}

@(test)
ast_hover_enum_variable :: proc(t: ^testing.T) {
	source := test.Source {
		main = `package test
		Foo :: enum {
			Foo1,
			Foo2,
		}

		f{*}oo: Foo
		`,
	}

	test.expect_hover(t, &source, "test.foo: test.Foo :: enum {\n\tFoo1,\n\tFoo2,\n}")
}

@(test)
ast_hover_union :: proc(t: ^testing.T) {
	source := test.Source {
		main = `package test
		Foo :: union {
			string,
			int,
		}

		foo: F{*}oo
		`,
	}

	test.expect_hover(t, &source, "test.Foo: union {\n\tstring,\n\tint,\n}")
}

@(test)
ast_hover_union_variable :: proc(t: ^testing.T) {
	source := test.Source {
		main = `package test
		Foo :: union {
			string,
			int,
		}

		f{*}oo: Foo
		`,
	}

	test.expect_hover(t, &source, "test.foo: test.Foo :: union {\n\tstring,\n\tint,\n}")
}

@(test)
ast_hover_struct_field_definition :: proc(t: ^testing.T) {
	source := test.Source {
		main = `package test
		Foo :: struct {
			b{*}ar: int,
			f: proc(a: int) -> int,
		}

		foo := Foo{
			bar = 1
		}
		`,
	}

	test.expect_hover(t, &source, "Foo.bar: int")
}

@(test)
ast_hover_within_struct_declaration :: proc(t: ^testing.T) {
	source := test.Source {
		main = `package test

		get_int :: proc() -> int {
			return 42
		}

		Bar :: struct {
			foo: int
		}

		main :: proc() {
			bar := Bar {
				foo = get_i{*}nt(),
			}
		}
		`,
	}

	test.expect_hover(t, &source, "test.get_int: proc() -> int")
=======

			data :: struct {
				nodes: []node,
			}

			bar :: struct {
			}

			node :: struct {
				bar: ^bar
			}

			get_data :: proc() -> ^data {
				return &data{}
			}
		`,
		},
	)
	source := test.Source {
		main     = `package test
		import "my_package"
		main :: proc() {
			data := my_package.get_data()

			for node in data.nodes {
				bar := node.b{*}ar
			}
		}
		`,
		packages = packages[:],
	}

	test.expect_hover(t, &source, "node.bar: ^bar")
>>>>>>> f6335de7
}
/*

Waiting for odin fix

@(test)
ast_hover_consecutive_non_mutable :: proc(t: ^testing.T) {
	source := test.Source {
		main     = `package test
a :: int
{*}b :: int
		`,
		packages = {},
	}

	test.expect_hover(t, &source, "test.a: boffol")
}
*/

/*
TODO: Allow for testing multiple files
*/
// @(test)
// ast_hover_array_type_multiple_files_hover :: proc(t: ^testing.T) {
// 	source := test.Source {
// 		main     = \
// 		`package test

// 		Vec :: [2]f32
// 		`,
// 		another_file = \
// 		`package test

// 		v: Ve{*}c
// 		`
// 	}

// 	test.expect_hover(t, &source, "test.Vec: [2]f32")
// }<|MERGE_RESOLUTION|>--- conflicted
+++ resolved
@@ -451,27 +451,7 @@
 }
 
 @(test)
-<<<<<<< HEAD
-ast_hover_struct :: proc(t: ^testing.T) {
-	source := test.Source {
-		main = `package test
-		Foo :: struct {
-			bar: int,
-			f: proc(a: int) -> int,
-		}
-
-		foo := F{*}oo{}
-		`,
-	}
-
-	test.expect_hover(t, &source, "test.Foo: struct {\n\tbar: int,\n\tf:   proc(a: int) -> int,\n}")
-}
-
-@(test)
-ast_hover_proc_param_with_struct_from_another_package :: proc(t: ^testing.T) {
-=======
 ast_hover_foreign_package_name_collision :: proc(t: ^testing.T) {
->>>>>>> f6335de7
 	packages := make([dynamic]test.Package, context.temp_allocator)
 
 	append(
@@ -479,7 +459,65 @@
 		test.Package {
 			pkg = "my_package",
 			source = `package my_package
-<<<<<<< HEAD
+
+			data :: struct {
+				nodes: []node,
+			}
+
+			bar :: struct {
+			}
+
+			node :: struct {
+				bar: ^bar
+			}
+
+			get_data :: proc() -> ^data {
+				return &data{}
+			}
+		`,
+		},
+	)
+	source := test.Source {
+		main     = `package test
+		import "my_package"
+		main :: proc() {
+			data := my_package.get_data()
+
+			for node in data.nodes {
+				bar := node.b{*}ar
+			}
+		}
+		`,
+		packages = packages[:],
+	}
+
+	test.expect_hover(t, &source, "node.bar: ^bar")
+}
+@(test)
+ast_hover_struct :: proc(t: ^testing.T) {
+	source := test.Source {
+		main = `package test
+		Foo :: struct {
+			bar: int,
+			f: proc(a: int) -> int,
+		}
+
+		foo := F{*}oo{}
+		`,
+	}
+
+	test.expect_hover(t, &source, "test.Foo: struct {\n\tbar: int,\n\tf:   proc(a: int) -> int,\n}")
+}
+
+@(test)
+ast_hover_proc_param_with_struct_from_another_package :: proc(t: ^testing.T) {
+	packages := make([dynamic]test.Package, context.temp_allocator)
+
+	append(
+		&packages,
+		test.Package {
+			pkg = "my_package",
+			source = `package my_package
 		My_Struct :: struct {
 			one: int,
 			two: int,
@@ -621,41 +659,6 @@
 	}
 
 	test.expect_hover(t, &source, "test.get_int: proc() -> int")
-=======
-
-			data :: struct {
-				nodes: []node,
-			}
-
-			bar :: struct {
-			}
-
-			node :: struct {
-				bar: ^bar
-			}
-
-			get_data :: proc() -> ^data {
-				return &data{}
-			}
-		`,
-		},
-	)
-	source := test.Source {
-		main     = `package test
-		import "my_package"
-		main :: proc() {
-			data := my_package.get_data()
-
-			for node in data.nodes {
-				bar := node.b{*}ar
-			}
-		}
-		`,
-		packages = packages[:],
-	}
-
-	test.expect_hover(t, &source, "node.bar: ^bar")
->>>>>>> f6335de7
 }
 /*
 
